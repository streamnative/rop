--- conflicted
+++ resolved
@@ -93,15 +93,6 @@
     public void start(BrokerService service) {
         brokerService = service;
         rocketMQBroker.setBrokerService(service);
-<<<<<<< HEAD
-//        log.info("Starting RocketmqProtocolHandler, listener: {}, rop version is: '{}'",
-//                rocketmqConfig.getRocketmqListeners(), RopVersion.getVersion());
-//        log.info("Git Revision {}", RopVersion.getGitSha());
-//        log.info("Built by {} on {} at {}",
-//                RopVersion.getBuildUser(),
-//                RopVersion.getBuildHost(),
-//                RopVersion.getBuildTime());
-=======
         log.info("Starting RocketmqProtocolHandler, listener: {}, rop version is: '{}'",
                 rocketmqConfig.getRocketmqListeners(), RopVersion.getVersion());
         log.info("Git Revision {}", RopVersion.getGitSha());
@@ -109,7 +100,6 @@
                 RopVersion.getBuildUser(),
                 RopVersion.getBuildHost(),
                 RopVersion.getBuildTime());
->>>>>>> e1b0a581
         try {
             rocketMQBroker.start();
         } catch (Exception e) {
