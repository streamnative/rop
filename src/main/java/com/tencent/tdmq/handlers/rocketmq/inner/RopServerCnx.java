--- conflicted
+++ resolved
@@ -422,19 +422,11 @@
             if (!this.readers.containsKey(readerId)) {
                 Reader<byte[]> reader = this.service.pulsar().getClient().newReader()
                         .topic(pTopic)
-<<<<<<< HEAD
                         .receiverQueueSize(maxMsgNums)
                         .startMessageId(startOffset)
                         .readerName(consumerGroup + readerId)
                         .create();
                 Reader<byte[]> oldReader = this.readers.put(readerId, reader);
-=======
-                        .receiverQueueSize(100)
-                        .startMessageId(startOffset)
-                        .readerName(consumerGroup + readerId)
-                        .create();
-                Reader oldReader = this.readers.put(readerId, reader);
->>>>>>> 161c69c1
                 if (oldReader != null) {
                     oldReader.closeAsync();
                 }
