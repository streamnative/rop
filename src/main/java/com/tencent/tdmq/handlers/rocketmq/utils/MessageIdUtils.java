--- conflicted
+++ resolved
@@ -29,13 +29,9 @@
     // 0 bits for partitionId.
     public static final int LEDGER_BITS = 48;
     public static final int ENTRY_BITS = 16;
-<<<<<<< HEAD
-    public static final long MAX_LEDGER_ID = (1L << (LEDGER_BITS - 1)) - 1;
-    public static final long MAX_ENTRY_ID = (1L << ENTRY_BITS) - 1;
-=======
+
     public static final long MAX_LEDGER_ID = (1L << (LEDGER_BITS - 1)) - 1L;
     public static final long MAX_ENTRY_ID = (1L << ENTRY_BITS) - 1; // 65535 stand for the offset of -1, 65534 stand fo the max offset;
->>>>>>> 161c69c1
     public static final long MAX_ROP_OFFSET = (MAX_LEDGER_ID << ENTRY_BITS) | MAX_ENTRY_ID;
     public static final long MIN_ROP_OFFSET = -1L;
 
