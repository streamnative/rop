--- conflicted
+++ resolved
@@ -102,16 +102,10 @@
         final PullMessageResponseHeader responseHeader = (PullMessageResponseHeader) response.readCustomHeader();
         response.setOpaque(request.getOpaque());
 
-<<<<<<< HEAD
-        if (log.isDebugEnabled()) {
-            log.debug("receive PullMessage request command, {}", request);
-        }
-
-=======
         if(log.isDebugEnabled()) {
             log.debug("receive PullMessage request command, {}", request);
         }
->>>>>>> e5318a04
+
         if (!PermName.isReadable(this.brokerController.getServerConfig().getBrokerPermission())) {
             response.setCode(ResponseCode.NO_PERMISSION);
             response.setRemark(String.format("the broker[" //+ this.brokerController.getBrokerConfig().getBrokerIP1()
