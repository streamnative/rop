/**
 * Licensed under the Apache License, Version 2.0 (the "License");
 * you may not use this file except in compliance with the License.
 * You may obtain a copy of the License at
 *
 * http://www.apache.org/licenses/LICENSE-2.0
 *
 * Unless required by applicable law or agreed to in writing, software
 * distributed under the License is distributed on an "AS IS" BASIS,
 * WITHOUT WARRANTIES OR CONDITIONS OF ANY KIND, either express or implied.
 * See the License for the specific language governing permissions and
 * limitations under the License.
 */

package org.streamnative.pulsar.handlers.rocketmq.inner;

import static org.streamnative.pulsar.handlers.rocketmq.utils.CommonUtils.SLASH_CHAR;

import com.google.common.base.Joiner;
import com.google.common.base.Preconditions;
import com.google.common.cache.Cache;
import com.google.common.cache.CacheBuilder;
import io.netty.buffer.ByteBuf;
import io.netty.channel.ChannelHandlerContext;
import io.netty.channel.ChannelInboundHandlerAdapter;
import java.net.SocketAddress;
import java.nio.ByteBuffer;
import java.util.ArrayList;
import java.util.Collections;
import java.util.HashMap;
import java.util.List;
import java.util.concurrent.CompletableFuture;
import java.util.concurrent.ConcurrentHashMap;
import java.util.concurrent.TimeUnit;
import java.util.concurrent.locks.ReentrantLock;
import lombok.Getter;
import lombok.extern.slf4j.Slf4j;
import org.apache.bookkeeper.mledger.ManagedCursor;
import org.apache.bookkeeper.mledger.util.Futures;
import org.apache.commons.lang.exception.ExceptionUtils;
import org.apache.commons.lang3.math.NumberUtils;
import org.apache.pulsar.broker.PulsarServerException;
import org.apache.pulsar.broker.service.BrokerService;
import org.apache.pulsar.broker.service.persistent.PersistentTopic;
import org.apache.pulsar.client.api.Message;
import org.apache.pulsar.client.api.MessageId;
import org.apache.pulsar.client.api.Producer;
import org.apache.pulsar.client.api.PulsarClientException;
import org.apache.pulsar.client.api.Reader;
import org.apache.pulsar.client.impl.ClientCnx;
import org.apache.pulsar.client.impl.MessageIdImpl;
import org.apache.pulsar.client.impl.ReaderImpl;
import org.apache.pulsar.common.naming.TopicName;
import org.apache.pulsar.common.util.FutureUtil;
import org.apache.pulsar.common.util.collections.ConcurrentLongHashMap;
import org.apache.rocketmq.common.SystemClock;
import org.apache.rocketmq.common.message.MessageAccessor;
import org.apache.rocketmq.common.message.MessageConst;
import org.apache.rocketmq.common.message.MessageDecoder;
import org.apache.rocketmq.common.message.MessageExt;
import org.apache.rocketmq.common.message.MessageExtBatch;
import org.apache.rocketmq.common.protocol.header.PullMessageRequestHeader;
import org.apache.rocketmq.common.sysflag.MessageSysFlag;
import org.apache.rocketmq.remoting.protocol.RemotingCommand;
import org.apache.rocketmq.store.AppendMessageResult;
import org.apache.rocketmq.store.AppendMessageStatus;
import org.apache.rocketmq.store.GetMessageStatus;
import org.apache.rocketmq.store.MessageExtBrokerInner;
import org.apache.rocketmq.store.PutMessageResult;
import org.apache.rocketmq.store.PutMessageStatus;
import org.streamnative.pulsar.handlers.rocketmq.RocketMQProtocolHandler;
import org.streamnative.pulsar.handlers.rocketmq.inner.consumer.RopGetMessageResult;
import org.streamnative.pulsar.handlers.rocketmq.inner.exception.RopEncodeException;
import org.streamnative.pulsar.handlers.rocketmq.inner.exception.RopPersistentTopicException;
import org.streamnative.pulsar.handlers.rocketmq.inner.format.RopEntryFormatter;
import org.streamnative.pulsar.handlers.rocketmq.inner.format.RopMessageFilter;
import org.streamnative.pulsar.handlers.rocketmq.inner.producer.ClientTopicName;
import org.streamnative.pulsar.handlers.rocketmq.inner.pulsar.PulsarMessageStore;
import org.streamnative.pulsar.handlers.rocketmq.inner.request.PullRequestFilterKey;
import org.streamnative.pulsar.handlers.rocketmq.utils.CommonUtils;
import org.streamnative.pulsar.handlers.rocketmq.utils.MessageIdUtils;
import org.streamnative.pulsar.handlers.rocketmq.utils.RocketMQTopic;

/**
 * Rop server cnx.
 */
@Slf4j
@Getter
public class RopServerCnx extends ChannelInboundHandlerAdapter implements PulsarMessageStore {

    private static final int sendTimeoutInMs = 5000;
    private static final int maxPendingMessages = 1000;
    private static final int fetchTimeoutInMs = 3000; // 3 sec
    private static final String ropHandlerName = "RopServerCnxHandler";
    private final BrokerService service;
    private final ConcurrentLongHashMap<Producer<byte[]>> producers;
    private final ConcurrentLongHashMap<Reader<byte[]>> readers;
    private final ConcurrentLongHashMap<MessageIdImpl> nextBeginOffsets;
    private final ConcurrentHashMap<String, ManagedCursor> cursors;
    private final HashMap<Long, Reader<byte[]>> lookMsgReaders;
    private final RopEntryFormatter entryFormatter = new RopEntryFormatter();
    private final ReentrantLock readLock = new ReentrantLock();
    private final ReentrantLock lookMsgLock = new ReentrantLock();
    private final SystemClock systemClock = new SystemClock();
    private final RocketMQBrokerController brokerController;
    private final ChannelHandlerContext ctx;
    private final SocketAddress remoteAddress;
    private final int localListenPort;
    private final Cache<PullRequestFilterKey, Object> requestFilterCache = CacheBuilder
            .newBuilder()
            .initialCapacity(1024)
            .maximumSize(4096)
            .build();
    private final Object pullRequestFilterValue = new Object();
    private State state;

    public RopServerCnx(RocketMQBrokerController brokerController, ChannelHandlerContext ctx) {
        this.brokerController = brokerController;
        this.localListenPort =
                RocketMQProtocolHandler.getListenerPort(brokerController.getServerConfig().getRocketmqListeners());
        this.service = brokerController.getBrokerService();
        this.ctx = ctx;
        this.remoteAddress = ctx.channel().remoteAddress();
        this.state = State.Connected;
        this.producers = new ConcurrentLongHashMap<>(2, 1);
        this.readers = new ConcurrentLongHashMap<>(2, 1);
        this.nextBeginOffsets = new ConcurrentLongHashMap<>(2, 1);
        this.lookMsgReaders = new HashMap<>();
        this.cursors = new ConcurrentHashMap<>(4);
        synchronized (this.ctx) {
            if (ctx.pipeline().get(ropHandlerName) == null) {
                ctx.pipeline().addLast(ropHandlerName, this);
            }
        }
    }

    @Override
    public void channelActive(ChannelHandlerContext ctx) throws Exception {
        super.channelActive(ctx);
    }

    @Override
    public void channelInactive(ChannelHandlerContext ctx) throws Exception {
        super.channelInactive(ctx);
        log.info("Closed connection from {}", remoteAddress);
        // Connection is gone, close the resources immediately
        producers.values().forEach(Producer::closeAsync);
        readers.values().forEach(Reader::closeAsync);
        cursors.values().forEach(v -> v.asyncClose(new Futures.CloseFuture(), null));
        producers.clear();
        readers.clear();
        cursors.clear();
        nextBeginOffsets.clear();
    }

    @Override
    public void channelWritabilityChanged(ChannelHandlerContext ctx) {
        if (log.isDebugEnabled()) {
            log.debug("Channel writable has changed to: {}", ctx.channel().isWritable());
        }
    }

    @Override
    public void exceptionCaught(ChannelHandlerContext ctx, Throwable cause) {
        if (this.state != State.Failed) {
            log.warn("[{}] Got exception {}", this.remoteAddress,
                    ClientCnx.isKnownException(cause) ? cause : ExceptionUtils.getStackTrace(cause));
            this.state = State.Failed;
        } else if (log.isDebugEnabled()) {
            log.debug("[{}] Got exception: {}", this.remoteAddress, cause);
        }
        this.ctx.close();
    }

    @Override
    public void putMessage(MessageExtBrokerInner messageInner, String producerGroup, PutMessageCallback callback)
            throws Exception {
        Preconditions.checkNotNull(messageInner);
        Preconditions.checkNotNull(producerGroup);
        RocketMQTopic rmqTopic = new RocketMQTopic(messageInner.getTopic());

        int partitionId = brokerController.getTopicConfigManager()
                .getPulsarPartition(rmqTopic.getPulsarTopicName(), messageInner.getQueueId());

        String pTopic = rmqTopic.getPartitionName(partitionId);
        long deliverAtTime = getDeliverAtTime(messageInner);

        if (deliverAtTime - System.currentTimeMillis() > brokerController.getServerConfig().getRopMaxDelayTime()) {
            throw new RuntimeException("DELAY TIME IS TOO LONG");
        }

        final int tranType = MessageSysFlag.getTransactionValue(messageInner.getSysFlag());
        if (tranType == MessageSysFlag.TRANSACTION_NOT_TYPE || tranType == MessageSysFlag.TRANSACTION_COMMIT_TYPE) {
            // Delay Delivery
            if (isNotDelayMessage(deliverAtTime) && messageInner.getDelayTimeLevel() > 0 && !rmqTopic.isDLQTopic()) {
                if (messageInner.getDelayTimeLevel() > this.brokerController.getServerConfig().getMaxDelayLevelNum()) {
                    messageInner.setDelayTimeLevel(this.brokerController.getServerConfig().getMaxDelayLevelNum());
                }

                int totalQueueNum = this.brokerController.getServerConfig().getRmqScheduleTopicPartitionNum();
                partitionId = partitionId % totalQueueNum;
                pTopic = this.brokerController.getDelayedMessageService()
                        .getDelayedTopicName(messageInner.getDelayTimeLevel(), partitionId);

                MessageAccessor.putProperty(messageInner, MessageConst.PROPERTY_REAL_TOPIC, messageInner.getTopic());
                MessageAccessor.putProperty(messageInner, MessageConst.PROPERTY_REAL_QUEUE_ID,
                        String.valueOf(messageInner.getQueueId()));
                messageInner.setPropertiesString(MessageDecoder.messageProperties2String(messageInner.getProperties()));
                messageInner.setTopic(pTopic);
                messageInner.setQueueId(partitionId);

            }
        }

        try {
            List<byte[]> body = this.entryFormatter.encode(messageInner, 1);
            CompletableFuture<MessageId> messageIdFuture = null;

            /*
             * Optimize the production performance of publish messages.
             * If the broker is the owner of the current partitioned topic, directly use the PersistentTopic interface
             * for publish message.
             */
            if (isNotDelayMessage(deliverAtTime) && this.brokerController.getTopicConfigManager()
                    .isPartitionTopicOwner(rmqTopic.getPulsarTopicName(), partitionId)) {
                PersistentTopic persistentTopic = this.brokerController.getTopicConfigManager()
                        .getPulsarPersistentTopic(pTopic);
                // if persistentTopic is null, use pulsar producer to send message.
                if (persistentTopic != null) {
                    messageIdFuture = publishMessage(body.get(0), persistentTopic, pTopic, partitionId);
                }
            }

            /*
             * Use pulsar producer send message.
             */
            if (messageIdFuture == null) {
                long producerId = buildPulsarProducerId(producerGroup, pTopic,
                        ctx.channel().remoteAddress().toString());
                Producer<byte[]> producer = this.producers.get(producerId);
                if (producer == null) {
                    synchronized (this.producers) {
                        log.info("[{}] PutMessage creating producer[id={}] and channel=[{}].",
                                rmqTopic.getPulsarFullName(), producerId, ctx.channel());
                        if (this.producers.get(producerId) == null) {
                            producer = createNewProducer(pTopic, producerGroup, producerId);
                            Producer<byte[]> oldProducer = this.producers.put(producerId, producer);
                            if (oldProducer != null) {
                                oldProducer.closeAsync();
                            }
                        }
                    }
                }

                if (isNotDelayMessage(deliverAtTime)) {
                    messageIdFuture = this.producers.get(producerId).sendAsync(body.get(0));
                } else {
                    messageIdFuture = this.producers.get(producerId).newMessage()
                            .value((body.get(0)))
                            .deliverAt(deliverAtTime)
                            .sendAsync();
                }
            }

            /*
             * Handle future async by brokerController.getSendCallbackExecutor().
             */
            final long finalPartitionId = partitionId;
            messageIdFuture.whenCompleteAsync((msgId, t) -> {
                if (t != null) {
                    log.warn("[{}] PutMessage error.", rmqTopic.getPulsarFullName(), t);

                    PutMessageStatus status = PutMessageStatus.FLUSH_DISK_TIMEOUT;
                    AppendMessageResult temp = new AppendMessageResult(AppendMessageStatus.UNKNOWN_ERROR);
                    PutMessageResult putMessageResult = new PutMessageResult(status, temp);
                    callback.callback(putMessageResult);
                    return;
                }

                MessageIdImpl messageId = (MessageIdImpl) msgId;
                long offset = MessageIdUtils
                        .getOffset(messageId.getLedgerId(), messageId.getEntryId(), finalPartitionId);

                AppendMessageResult appendMessageResult = new AppendMessageResult(AppendMessageStatus.PUT_OK);
                appendMessageResult.setMsgNum(1);
                appendMessageResult.setWroteBytes(body.get(0).length);
                appendMessageResult.setMsgId(
                        CommonUtils.createMessageId(this.ctx.channel().localAddress(), localListenPort, offset));
                appendMessageResult.setLogicsOffset(offset);
                appendMessageResult.setWroteOffset(offset);
                PutMessageResult putMessageResult = new PutMessageResult(PutMessageStatus.PUT_OK, appendMessageResult);

                callback.callback(putMessageResult);
            }, brokerController.getSendCallbackExecutor());

        } catch (RopEncodeException e) {
            log.warn("PutMessage encode error.", e);
            throw e;
        } catch (PulsarClientException e) {
            log.warn("PutMessage send error.", e);
            throw e;
        } catch (Exception e) {
            log.warn("PutMessage error.", e);
            throw e;
        }
    }

    @Override
    public void putMessages(MessageExtBatch batchMessage, String producerGroup, PutMessageCallback callback)
            throws Exception {
        RocketMQTopic rmqTopic = new RocketMQTopic(batchMessage.getTopic());
        int partitionId = brokerController.getTopicConfigManager()
                .getPulsarPartition(rmqTopic.getPulsarTopicName(), batchMessage.getQueueId());
        String pTopic = rmqTopic.getPartitionName(partitionId);

        try {
            StringBuilder sb = new StringBuilder();
            int totalBytesSize = 0;
            int messageNum = 0;

            List<CompletableFuture<MessageId>> batchMessageFutures = new ArrayList<>();
            List<byte[]> bodies = this.entryFormatter.encode(batchMessage, 1);

            /*
             * Optimize the production performance of batch publish messages.
             * If the broker is the owner of the current partitioned topic, directly use the PersistentTopic interface
             * for publish message.
             */
            if (this.brokerController.getTopicConfigManager()
                    .isPartitionTopicOwner(rmqTopic.getPulsarTopicName(), partitionId)) {
                PersistentTopic persistentTopic = this.brokerController.getTopicConfigManager()
                        .getPulsarPersistentTopic(pTopic);
                if (persistentTopic != null) {
                    for (byte[] body : bodies) {
                        CompletableFuture<MessageId> offsetFuture = publishMessage(body, persistentTopic, pTopic,
                                partitionId);
                        batchMessageFutures.add(offsetFuture);
                        messageNum++;
                        totalBytesSize += body.length;
                    }
                }
            }

            /*
             * Use pulsar producer send message.
             * We uniformly use a single message to send messages, so as to avoid the problem of batch message parsing.
             */
            if (batchMessageFutures.isEmpty()) {
                long producerId = buildPulsarProducerId(producerGroup, pTopic, this.remoteAddress.toString());
                Producer<byte[]> putMsgProducer = this.producers.get(producerId);
                if (putMsgProducer == null) {
                    synchronized (this.producers) {
                        if (this.producers.get(producerId) == null) {
                            log.info("[{}] putMessages creating producer[id={}].", pTopic, producerId);
                            putMsgProducer = createNewProducer(pTopic, producerGroup, producerId);
                            Producer<byte[]> oldProducer = this.producers.put(producerId, putMsgProducer);
                            if (oldProducer != null) {
                                oldProducer.closeAsync();
                            }
                        }
                    }
                }

                log.info("The producer [{}] putMessages begin to send message.", producerId);
                for (byte[] body : bodies) {
                    batchMessageFutures.add(this.producers.get(producerId).sendAsync(body));
                    messageNum++;
                    totalBytesSize += body.length;
                }
            }

            /*
             * Handle future list async by brokerController.getSendCallbackExecutor().
             */
            final int messageNumFinal = messageNum;
            final int totalBytesSizeFinal = totalBytesSize;
            FutureUtil.waitForAll(batchMessageFutures).whenCompleteAsync((aVoid, throwable) -> {
                if (throwable != null) {
                    PutMessageStatus status = PutMessageStatus.FLUSH_DISK_TIMEOUT;
                    AppendMessageResult temp = new AppendMessageResult(AppendMessageStatus.UNKNOWN_ERROR);
                    PutMessageResult result = new PutMessageResult(status, temp);
                    callback.callback(result);
                    return;
                }

                for (CompletableFuture<MessageId> f : batchMessageFutures) {
                    MessageIdImpl messageId = (MessageIdImpl) f.getNow(null);
                    if (messageId == null) {
                        PutMessageStatus status = PutMessageStatus.FLUSH_DISK_TIMEOUT;
                        AppendMessageResult temp = new AppendMessageResult(AppendMessageStatus.UNKNOWN_ERROR);
                        PutMessageResult result = new PutMessageResult(status, temp);
                        callback.callback(result);
                        return;
                    }
                    long ledgerId = messageId.getLedgerId();
                    long entryId = messageId.getEntryId();
                    String msgId = CommonUtils.createMessageId(ctx.channel().localAddress(), localListenPort,
                            MessageIdUtils.getOffset(ledgerId, entryId, partitionId));
                    sb.append(msgId).append(",");
                }

                AppendMessageResult appendMessageResult = new AppendMessageResult(AppendMessageStatus.PUT_OK);
                appendMessageResult.setMsgNum(messageNumFinal);
                appendMessageResult.setWroteBytes(totalBytesSizeFinal);
                appendMessageResult.setMsgId(sb.toString());

                PutMessageResult result = new PutMessageResult(PutMessageStatus.PUT_OK, appendMessageResult);
                callback.callback(result);
            }, brokerController.getSendCallbackExecutor());

        } catch (RopEncodeException e) {
            log.warn("putMessages batchMessage encode error.", e);
            throw e;
        } catch (PulsarServerException e) {
            log.warn("putMessages batchMessage send error.", e);
            throw e;
        } catch (Exception e) {
            log.warn("putMessages batchMessage error.", e);
            throw e;
        }
    }

    private Producer<byte[]> createNewProducer(String pTopic, String producerGroup, long producerId)
            throws PulsarServerException, PulsarClientException {
        return this.service.pulsar().getClient().newProducer()
                .topic(pTopic)
                .maxPendingMessages(maxPendingMessages)
                .producerName(producerGroup + CommonUtils.UNDERSCORE_CHAR + producerId)
                .sendTimeout(sendTimeoutInMs, TimeUnit.MILLISECONDS)
                .enableBatching(false)
                .blockIfQueueFull(false)
                .create();
    }

    private CompletableFuture<MessageId> publishMessage(byte[] body, PersistentTopic persistentTopic, String pTopic,
            long partitionId) {
        ByteBuf headersAndPayload = null;
        try {
            headersAndPayload = this.entryFormatter.encode(body);

            org.apache.pulsar.broker.service.Producer producer = this.brokerController.getTopicConfigManager()
                    .getReferenceProducer(pTopic, persistentTopic, this);
            if (producer != null) {
                producer.updateRates(1, headersAndPayload.readableBytes());
            }
            persistentTopic.incrementPublishCount(1, headersAndPayload.readableBytes());

            CompletableFuture<MessageId> messageIdFuture = new CompletableFuture<>();
            persistentTopic.publishMessage(headersAndPayload, RopMessagePublishContext
                    .get(messageIdFuture, persistentTopic, System.nanoTime(), partitionId));

            return messageIdFuture;
        } finally {
            if (headersAndPayload != null) {
                headersAndPayload.release();
            }
        }
    }

    @Override
    public MessageExt lookMessageByMessageId(String partitionedTopic, String msgId) {
        return null;
    }

    @Override
    public MessageExt lookMessageByMessageId(String originTopic, long offset) {
        Preconditions.checkNotNull(originTopic, "topic mustn't be null");
        MessageIdImpl messageId = MessageIdUtils.getMessageId(offset);

        RocketMQTopic rocketMQTopic = new RocketMQTopic(originTopic);
        TopicName pTopic = rocketMQTopic.getPulsarTopicName().getPartition(messageId.getPartitionIndex());

        Message<byte[]> message;
        long readerId = pTopic.toString().hashCode();

        try {
            lookMsgLock.lock();
            Reader<byte[]> topicReader = this.lookMsgReaders.get(readerId);
            if (topicReader == null) {
                topicReader = service.pulsar().getClient()
                        .newReader()
                        .startMessageId(messageId)
                        .startMessageIdInclusive()
                        .topic(pTopic.toString())
                        .create();
                this.lookMsgReaders.put(readerId, topicReader);
            }

            message = topicReader.readNext(fetchTimeoutInMs, TimeUnit.MILLISECONDS);
            if (message != null && MessageIdUtils.isMessageEquals(messageId, message.getMessageId())) {
                return this.entryFormatter.decodePulsarMessage(Collections.singletonList(message), null).get(0);
            } else {
                topicReader.seek(messageId);
                message = topicReader.readNext(fetchTimeoutInMs, TimeUnit.MILLISECONDS);
                if (message != null && MessageIdUtils.isMessageEquals(messageId, message.getMessageId())) {
                    return this.entryFormatter.decodePulsarMessage(Collections.singletonList(message), null).get(0);
                }
            }
        } catch (Exception ex) {
            log.warn("lookMessageByMessageId message[topic={}, msgId={}] error.", originTopic, messageId);
        } finally {
            lookMsgLock.unlock();
        }
        return null;
    }

    @Override
    public MessageExt lookMessageByTimestamp(String partitionedTopic, long timestamp) {
        try {
            lookMsgLock.lock();
            Long readerKey = (long) partitionedTopic.hashCode();
            Reader<byte[]> topicReader = this.lookMsgReaders.get(readerKey);
            if (topicReader == null) {
                topicReader = service.pulsar().getClient().newReader()
                        .topic(partitionedTopic)
                        .create();
                this.lookMsgReaders.put(readerKey, topicReader);
            }
            Preconditions.checkNotNull(topicReader);
            Message<byte[]> message;
            topicReader.seek(timestamp);
            message = topicReader.readNext();
            if (message != null) {
                return this.entryFormatter.decodePulsarMessage(Collections.singletonList(message), null).get(0);
            }
        } catch (Exception ex) {
            log.warn("lookMessageByMessageId message[topic={}, timestamp={}] error.", partitionedTopic, timestamp);
        } finally {
            lookMsgLock.unlock();
        }
        return null;
    }

    @Override
    public long now() {
        return systemClock.now();
    }

    @Override
    public RopGetMessageResult getMessage(RemotingCommand request, PullMessageRequestHeader requestHeader,
            RopMessageFilter messageFilter) {
        RopGetMessageResult getResult = new RopGetMessageResult();

        String consumerGroupName = requestHeader.getConsumerGroup();
        String topicName = requestHeader.getTopic();
        int queueId = requestHeader.getQueueId();

        RocketMQTopic rmqTopic = new RocketMQTopic(topicName);

        int partitionId = brokerController.getTopicConfigManager()
                .getPulsarPartition(rmqTopic.getPulsarTopicName(), queueId);

//        // hang pull request if this broker not owner for the request partitionId topicName
//        if (!this.brokerController.getTopicConfigManager()
//                .isPartitionTopicOwner(rmqTopic.getPulsarTopicName(), partitionId)) {
//            getResult.setStatus(GetMessageStatus.OFFSET_FOUND_NULL);
//            // set suspend flag
//            requestHeader.setSysFlag(requestHeader.getSysFlag() | 2);
//            return getResult;
//        }
//
//        if (requestFilterCache.getIfPresent(new
//              PullRequestFilterKey(consumerGroupName, topicName, partitionId)) != null) {
//            getResult.setStatus(GetMessageStatus.OFFSET_FOUND_NULL);
//            requestHeader.setSysFlag(requestHeader.getSysFlag() | 2);
//            return getResult;
//        }

        long queueOffset = requestHeader.getQueueOffset();
        int maxMsgNums = requestHeader.getMaxMsgNums();
        if (maxMsgNums < 1) {
            getResult.setStatus(GetMessageStatus.NO_MATCHED_MESSAGE);
            getResult.setNextBeginOffset(queueOffset);
            return getResult;
        }

        long maxOffset;
        long minOffset;
        try {
            maxOffset = this.brokerController.getConsumerOffsetManager()
                    .getMaxOffsetInQueue(new ClientTopicName(topicName), partitionId);
            minOffset = this.brokerController.getConsumerOffsetManager()
                    .getMinOffsetInQueue(new ClientTopicName(topicName), partitionId);
        } catch (RopPersistentTopicException e) {
            requestFilterCache
                    .put(new PullRequestFilterKey(consumerGroupName, topicName, partitionId), pullRequestFilterValue);
            getResult.setStatus(GetMessageStatus.NO_MATCHED_LOGIC_QUEUE);
            getResult.setNextBeginOffset(0L);
            return getResult;
        }

        MessageIdImpl startOffset;
        GetMessageStatus status;
        if (queueOffset <= MessageIdUtils.MIN_ROP_OFFSET) {
            startOffset = (MessageIdImpl) MessageId.earliest;
        } else if (queueOffset >= MessageIdUtils.MAX_ROP_OFFSET) {
            startOffset = (MessageIdImpl) MessageId.latest;
        } else {
            startOffset = MessageIdUtils.getMessageId(queueOffset);
        }
        long nextBeginOffset = queueOffset;
        String pTopic = rmqTopic.getPartitionName(partitionId);
        long readerId = buildPulsarReaderId(consumerGroupName, pTopic, this.ctx.channel().id().asLongText());

        /*
         * Read message by cursor.
         */
//        List<ByteBuffer> messagesBufferList = Lists.newArrayList();
//        final PositionImpl startPosition = MessageIdUtils.getPosition(MessageIdUtils.getOffset(startOffset));
//        ManagedCursor managedCursor = cursors.computeIfAbsent(pTopic, (Function<String, ManagedCursor>) s -> {
//            try {
//                PositionImpl cursorStartPosition = startPosition;
//                if (startPosition.getEntryId() > -1) {
//                    cursorStartPosition = new PositionImpl(startPosition.getLedgerId(),
//                      startPosition.getEntryId() - 1);
//                }
//
//                PersistentTopic persistentTopic = brokerController.getConsumerOffsetManager()
//                        .getPulsarPersistentTopic(new ClientTopicName(rmqTopic.getPulsarTopicName()), partitionId);
//                ManagedLedgerImpl managedLedger = (ManagedLedgerImpl) persistentTopic.getManagedLedger();
//                return managedLedger.newNonDurableCursor(cursorStartPosition, "Rop-cursor-" + readerId);
//            } catch (Exception e) {
//                log.warn("Topic [{}] create managedLedger failed", pTopic, e);
//            }
//            return null;
//        });
//
//        if (managedCursor != null) {
//            Position position = startPosition;
//            try {
//                List<Entry> entries = managedCursor.readEntries(maxMsgNums);
//                for (Entry entry : entries) {
//                    try {
//                        nextBeginOffset = MessageIdUtils.getOffset(entry.getLedgerId(),
//                                entry.getEntryId(), partitionId);
//                        ByteBuffer byteBuffer = this.entryFormatter
//                                .decodePulsarMessage(entry.getDataBuffer(), nextBeginOffset, messageFilter);
//                        if (byteBuffer != null) {
//                            messagesBufferList.add(byteBuffer);
//                        }
//                        position = entry.getPosition();
//                    } finally {
//                        entry.release();
//                    }
//                }
//            } catch (ManagedLedgerException | InterruptedException e) {
//                log.warn("Fetch message failed, seek to startPosition [{}]", startPosition, e);
//                managedCursor.seek(position);
//            } catch (Exception e) {
//                log.warn("Fetch message error, seek to startPosition [{}]", startPosition, e);
//                managedCursor.seek(position);
//            }
//        }

        /*
         * Read message use reader.
         */
        List<Message<byte[]>> messageList = new ArrayList<>();

        synchronized (pTopic.intern()) {
            if (!this.readers.containsKey(readerId) || !this.readers.get(readerId).isConnected()) {
                if (startOffset.getEntryId() > -1) {
                    startOffset = new MessageIdImpl(startOffset.getLedgerId(), startOffset.getEntryId() - 1,
                            startOffset.getPartitionIndex());
                }
                Reader<byte[]> reader = null;
                try {
                    reader = this.service.pulsar().getClient().newReader()
                            .topic(pTopic)
                            .receiverQueueSize(maxMsgNums)
                            .startMessageId(startOffset)
                            .readerName(consumerGroupName + readerId)
                            .create();
                } catch (Exception e) {
                    log.warn("create new reader error, group = [{}], topicName = [{}], startOffset=[{}].",
                            consumerGroupName, topicName, startOffset, e);
                }
                Reader<byte[]> oldReader = this.readers.put(readerId, reader);
                if (oldReader != null) {
                    oldReader.closeAsync();
                }
<<<<<<< HEAD
            }
        }

        ReaderImpl<byte[]> reader = (ReaderImpl<byte[]>) this.readers.get(readerId);
        for (int i = 0; i < maxMsgNums; i++) {
            Message<byte[]> message = null;
            try {
                message = reader.readNext(1, TimeUnit.MILLISECONDS);
            } catch (PulsarClientException e) {
                log.warn("retrieve message error, group = [{}], topicName = [{}], startOffset=[{}].",
                        consumerGroupName, topicName, startOffset, e);
            }
            if (message != null) {
                MessageIdImpl curMsgId = (MessageIdImpl) message.getMessageId();
                if (startOffset.getLedgerId() != curMsgId.getLedgerId()
                        || (startOffset.getEntryId()) != curMsgId.getEntryId()) {
                    messageList.add(message);
=======

                ReaderImpl<byte[]> reader = (ReaderImpl<byte[]>) this.readers.get(readerId);

                // seek offset if startOffset not equals lastNextBeginOffset
                MessageIdImpl lastNextBeginOffset = nextBeginOffsets.get(readerId);
                if (lastNextBeginOffset != null && !lastNextBeginOffset.equals(startOffset)) {
                    log.info("[{}] [{}] Seek offset to [{}]", consumerGroupName, pTopic, startOffset);
                    reader.seek(startOffset);
                }

                for (int i = 0; i < maxMsgNums; i++) {
                    Message<byte[]> message = reader.readNext(1, TimeUnit.MILLISECONDS);
                    if (message != null) {
                        messageList.add(message);
                        nextBeginOffset = MessageIdUtils.getOffset((MessageIdImpl) message.getMessageId());
                    } else {
                        break;
                    }
>>>>>>> c595f998
                }
                nextBeginOffset = MessageIdUtils.getOffset((MessageIdImpl) message.getMessageId());
            } else {
                break;
            }
        }

        List<ByteBuffer> messagesBufferList = this.entryFormatter
                .decodePulsarMessageResBuffer(messageList, messageFilter);

        if (!messagesBufferList.isEmpty()) {
            status = GetMessageStatus.FOUND;
            getResult.setMessageBufferList(messagesBufferList);
        } else {
            status = GetMessageStatus.OFFSET_FOUND_NULL;
        }
        getResult.setMaxOffset(maxOffset);
        getResult.setMinOffset(minOffset);
        getResult.setStatus(status);
        getResult.setNextBeginOffset(nextBeginOffset);
        nextBeginOffsets.put(readerId, MessageIdUtils.getMessageId(nextBeginOffset));
        return getResult;
    }

    private long buildPulsarReaderId(String... tags) {
        return (Joiner.on(SLASH_CHAR).join(tags)).hashCode();
    }

    private long buildPulsarProducerId(String... tags) {
        return (Joiner.on(SLASH_CHAR).join(tags)).hashCode();
    }

    enum State {
        Start,
        Connected,
        Failed,
        Connecting
    }

    /**
     * Get deliver at time from message properties.
     *
     * @param messageInner messageExtBrokerInner
     * @return deliver at time
     */
    private long getDeliverAtTime(MessageExtBrokerInner messageInner) {
        return NumberUtils.toLong(messageInner.getProperties().getOrDefault("__STARTDELIVERTIME", "0"));
    }

    private boolean isNotDelayMessage(long deliverAtTime) {
        return deliverAtTime <= System.currentTimeMillis();
    }
}<|MERGE_RESOLUTION|>--- conflicted
+++ resolved
@@ -663,64 +663,46 @@
                     startOffset = new MessageIdImpl(startOffset.getLedgerId(), startOffset.getEntryId() - 1,
                             startOffset.getPartitionIndex());
                 }
-                Reader<byte[]> reader = null;
                 try {
-                    reader = this.service.pulsar().getClient().newReader()
+                    Reader<byte[]> reader = this.service.pulsar().getClient().newReader()
                             .topic(pTopic)
                             .receiverQueueSize(maxMsgNums)
                             .startMessageId(startOffset)
                             .readerName(consumerGroupName + readerId)
                             .create();
+                    Reader<byte[]> oldReader = this.readers.put(readerId, reader);
+                    if (oldReader != null) {
+                        oldReader.closeAsync();
+                    }
                 } catch (Exception e) {
                     log.warn("create new reader error, group = [{}], topicName = [{}], startOffset=[{}].",
                             consumerGroupName, topicName, startOffset, e);
                 }
-                Reader<byte[]> oldReader = this.readers.put(readerId, reader);
-                if (oldReader != null) {
-                    oldReader.closeAsync();
-                }
-<<<<<<< HEAD
-            }
-        }
-
-        ReaderImpl<byte[]> reader = (ReaderImpl<byte[]>) this.readers.get(readerId);
-        for (int i = 0; i < maxMsgNums; i++) {
-            Message<byte[]> message = null;
+            }
+
+            ReaderImpl<byte[]> reader = (ReaderImpl<byte[]>) this.readers.get(readerId);
+
+            // seek offset if startOffset not equals lastNextBeginOffset
+            MessageIdImpl lastNextBeginOffset = nextBeginOffsets.get(readerId);
             try {
-                message = reader.readNext(1, TimeUnit.MILLISECONDS);
-            } catch (PulsarClientException e) {
-                log.warn("retrieve message error, group = [{}], topicName = [{}], startOffset=[{}].",
-                        consumerGroupName, topicName, startOffset, e);
-            }
-            if (message != null) {
-                MessageIdImpl curMsgId = (MessageIdImpl) message.getMessageId();
-                if (startOffset.getLedgerId() != curMsgId.getLedgerId()
-                        || (startOffset.getEntryId()) != curMsgId.getEntryId()) {
-                    messageList.add(message);
-=======
-
-                ReaderImpl<byte[]> reader = (ReaderImpl<byte[]>) this.readers.get(readerId);
-
-                // seek offset if startOffset not equals lastNextBeginOffset
-                MessageIdImpl lastNextBeginOffset = nextBeginOffsets.get(readerId);
                 if (lastNextBeginOffset != null && !lastNextBeginOffset.equals(startOffset)) {
                     log.info("[{}] [{}] Seek offset to [{}]", consumerGroupName, pTopic, startOffset);
                     reader.seek(startOffset);
                 }
 
                 for (int i = 0; i < maxMsgNums; i++) {
-                    Message<byte[]> message = reader.readNext(1, TimeUnit.MILLISECONDS);
+                    Message<byte[]> message = null;
+                    message = reader.readNext(1, TimeUnit.MILLISECONDS);
                     if (message != null) {
                         messageList.add(message);
                         nextBeginOffset = MessageIdUtils.getOffset((MessageIdImpl) message.getMessageId());
                     } else {
                         break;
                     }
->>>>>>> c595f998
-                }
-                nextBeginOffset = MessageIdUtils.getOffset((MessageIdImpl) message.getMessageId());
-            } else {
-                break;
+                }
+            } catch (PulsarClientException e) {
+                log.warn("retrieve message error, group = [{}], topicName = [{}], startOffset=[{}].",
+                        consumerGroupName, topicName, startOffset, e);
             }
         }
 
