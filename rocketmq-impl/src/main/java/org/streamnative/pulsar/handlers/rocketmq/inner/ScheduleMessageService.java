/**
 * Licensed under the Apache License, Version 2.0 (the "License");
 * you may not use this file except in compliance with the License.
 * You may obtain a copy of the License at
 *
 * http://www.apache.org/licenses/LICENSE-2.0
 *
 * Unless required by applicable law or agreed to in writing, software
 * distributed under the License is distributed on an "AS IS" BASIS,
 * WITHOUT WARRANTIES OR CONDITIONS OF ANY KIND, either express or implied.
 * See the License for the specific language governing permissions and
 * limitations under the License.
 */

package org.streamnative.pulsar.handlers.rocketmq.inner;

import static org.apache.rocketmq.common.message.MessageConst.PROPERTY_UNIQ_CLIENT_MESSAGE_ID_KEYIDX;
import static org.streamnative.pulsar.handlers.rocketmq.utils.CommonUtils.ROP_MESSAGE_ID;

import com.google.common.base.Preconditions;
import java.time.Instant;
import java.util.ArrayList;
import java.util.HashMap;
import java.util.List;
import java.util.Map;
import java.util.Objects;
import java.util.TimerTask;
import java.util.concurrent.CompletableFuture;
import java.util.concurrent.ConcurrentHashMap;
import java.util.concurrent.Executors;
import java.util.concurrent.ScheduledExecutorService;
import java.util.concurrent.TimeUnit;
import java.util.concurrent.atomic.AtomicBoolean;
import java.util.stream.IntStream;
import lombok.extern.slf4j.Slf4j;
import org.apache.pulsar.broker.PulsarServerException;
import org.apache.pulsar.client.admin.PulsarAdmin;
import org.apache.pulsar.client.api.Consumer;
import org.apache.pulsar.client.api.Message;
import org.apache.pulsar.client.api.MessageId;
import org.apache.pulsar.client.api.Producer;
import org.apache.pulsar.client.api.ProducerBuilder;
import org.apache.pulsar.client.api.SubscriptionInitialPosition;
import org.apache.pulsar.client.api.SubscriptionMode;
import org.apache.pulsar.client.api.SubscriptionType;
import org.apache.pulsar.client.impl.PulsarClientImpl;
import org.apache.pulsar.common.naming.TopicName;
import org.apache.pulsar.common.partition.PartitionedTopicMetadata;
import org.apache.rocketmq.common.MixAll;
import org.apache.rocketmq.common.TopicFilterType;
import org.apache.rocketmq.common.message.MessageAccessor;
import org.apache.rocketmq.common.message.MessageConst;
import org.apache.rocketmq.common.message.MessageDecoder;
import org.apache.rocketmq.common.message.MessageExt;
import org.apache.rocketmq.store.MessageExtBrokerInner;
import org.streamnative.pulsar.handlers.rocketmq.RocketMQServiceConfiguration;
import org.streamnative.pulsar.handlers.rocketmq.inner.exception.RopServerException;
import org.streamnative.pulsar.handlers.rocketmq.inner.exception.RopTopicNotExistsException;
import org.streamnative.pulsar.handlers.rocketmq.inner.format.RopEntryFormatter;
import org.streamnative.pulsar.handlers.rocketmq.inner.timer.SystemTimer;
import org.streamnative.pulsar.handlers.rocketmq.utils.CommonUtils;
import org.streamnative.pulsar.handlers.rocketmq.utils.PulsarUtil;
import org.streamnative.pulsar.handlers.rocketmq.utils.RocketMQTopic;

/**
 * Schedule message service.
 */
@Slf4j
public class ScheduleMessageService {

    private static final long ADVANCE_TIME_INTERVAL = 100L;
    private static final long FIRST_DELAY_TIME = 200L;
    private static final long DELAY_FOR_A_WHILE = 500L;
    private static final int MAX_FETCH_MESSAGE_NUM = 100;
    /*  key is delayed level  value is delay timeMillis */
    private final Map<Integer, Long> delayLevelTable;
    private final AtomicBoolean started = new AtomicBoolean(false);
    private final RocketMQServiceConfiguration config;
    private final RocketMQBrokerController rocketBroker;
    private final ScheduledExecutorService timer = Executors.newScheduledThreadPool(8);
    private final ScheduledExecutorService advancedTimer = Executors.newSingleThreadScheduledExecutor();
    private final Map<String, Producer<byte[]>> sendBackProducers;
    private final String scheduleTopicPrefix;
    private String[] delayLevelArray;
    private List<DeliverDelayedMessageTimerTask> deliverDelayedMessageManager;

    public ScheduleMessageService(final RocketMQBrokerController rocketBroker, RocketMQServiceConfiguration config) {
        this.config = config;
        this.rocketBroker = rocketBroker;
        this.scheduleTopicPrefix = config.getRmqScheduleTopic();
        this.delayLevelTable = new HashMap<>(config.getMaxDelayLevelNum());
        this.sendBackProducers = new ConcurrentHashMap<>();
        this.parseDelayLevel();
    }

    public String getDelayedTopicName(int timeDelayedLevel) {
        String delayedTopicName = ScheduleMessageService.this.scheduleTopicPrefix + CommonUtils.UNDERSCORE_CHAR
                + delayLevelArray[timeDelayedLevel - 1];
        RocketMQTopic rocketMQTopic = RocketMQTopic.getRocketMQMetaTopic(delayedTopicName);
        return rocketMQTopic.getPulsarFullName();
    }

    public String getDelayedTopicName(int timeDelayedLevel, int partitionId) {
        String delayedTopicName = ScheduleMessageService.this.scheduleTopicPrefix + CommonUtils.UNDERSCORE_CHAR
                + delayLevelArray[timeDelayedLevel - 1];
        RocketMQTopic rocketMQTopic = RocketMQTopic.getRocketMQMetaTopic(delayedTopicName);
        return rocketMQTopic.getPartitionTopicName(partitionId).toString();
    }

    public String getDelayedTopicConsumerName(int timeDelayedLevel) {
        String delayedTopicName = ScheduleMessageService.this.scheduleTopicPrefix + CommonUtils.UNDERSCORE_CHAR
                + delayLevelArray[timeDelayedLevel - 1];
        return delayedTopicName + CommonUtils.UNDERSCORE_CHAR + "consumer";
    }

    public long computeDeliverTimestamp(final int delayLevel, final long storeTimestamp) {
        Long time = this.delayLevelTable.get(delayLevel);
        if (time != null) {
            return time + storeTimestamp;
        }
        return storeTimestamp + 1000;
    }

    public void start() throws Exception {
        if (started.compareAndSet(false, true)) {
            this.createDelayedSubscription();
            this.deliverDelayedMessageManager = delayLevelTable.keySet().stream()
                    .collect(ArrayList::new, (arr, level) -> {
                        arr.add(new DeliverDelayedMessageTimerTask(level));
                    }, ArrayList::addAll);
            this.deliverDelayedMessageManager
                    .forEach(task -> {
                        this.timer
                                .scheduleWithFixedDelay(task, FIRST_DELAY_TIME, DELAY_FOR_A_WHILE,
                                        TimeUnit.MILLISECONDS);
                        this.advancedTimer.scheduleWithFixedDelay(() -> task.advanceClock(ADVANCE_TIME_INTERVAL),
                                FIRST_DELAY_TIME,
                                ADVANCE_TIME_INTERVAL, TimeUnit.MILLISECONDS);
                    });
        }
    }

    public void shutdown() {
        if (this.started.compareAndSet(true, false)) {
            deliverDelayedMessageManager.forEach(DeliverDelayedMessageTimerTask::close);
            sendBackProducers.values().forEach(Producer::closeAsync);
            timer.shutdownNow();
            advancedTimer.shutdownNow();
        }
    }

    public boolean isStarted() {
        return started.get();
    }

    public boolean parseDelayLevel() {
        HashMap<String, Long> timeUnitTable = new HashMap<>();
        timeUnitTable.put("s", 1000L);
        timeUnitTable.put("m", 1000L * 60);
        timeUnitTable.put("h", 1000L * 60 * 60);
        timeUnitTable.put("d", 1000L * 60 * 60 * 24);

        String levelString = this.config.getMessageDelayLevel();
        try {
            this.delayLevelArray = levelString.split(" ");
            for (int i = 0; i < delayLevelArray.length; i++) {
                String value = delayLevelArray[i];
                String ch = value.substring(value.length() - 1);
                Long tu = timeUnitTable.get(ch);
                int level = i + 1;
                long num = Long.parseLong(value.substring(0, value.length() - 1));
                long delayTimeMillis = tu * num;
                this.delayLevelTable.put(level, delayTimeMillis);
            }
        } catch (Exception e) {
            log.error("parseDelayLevel exception, evelString String = {}", levelString, e);
            return false;
        }
        return true;
    }

    class DeliverDelayedMessageTimerTask extends TimerTask {

        private static final int PULL_MESSAGE_TIMEOUT_MS = 1000;
        private static final int SEND_MESSAGE_TIMEOUT_MS = 1000;
        private final RocketMQBrokerController rocketBroker;
        private final int delayLevel;
        private final RopEntryFormatter formatter = new RopEntryFormatter();
        private final SystemTimer timeoutTimer;
        private Consumer<byte[]> delayedConsumer = null;

        public DeliverDelayedMessageTimerTask(int delayLevel) {
            this.delayLevel = delayLevel;
            this.rocketBroker = ScheduleMessageService.this.rocketBroker;
            this.timeoutTimer = SystemTimer.builder().executorName("DeliverDelayedMessageTimeWheelExecutor").build();
        }

        public void close() {
            if (delayedConsumer != null) {
                delayedConsumer.closeAsync();
                timeoutTimer.shutdown();
            }
        }

        public void advanceClock(long timeoutMs) {
            timeoutTimer.advanceClock(timeoutMs);
        }

        @Override
        public void run() {
            try {

                createConsumerIfNotExists();
                while (timeoutTimer.size() < config.getMaxScheduleMsgBatchSize()
                        && ScheduleMessageService.this.isStarted()) {
                    Message<byte[]> message = this.delayedConsumer
                            .receive(MAX_FETCH_MESSAGE_NUM, TimeUnit.MILLISECONDS);
                    if (Objects.isNull(message)) {
                        break;
                    }

<<<<<<< HEAD
                    messages.forEach(message -> {
                        MessageExt messageExt = this.formatter.decodePulsarMessage(message);
                        long deliveryTime = computeDeliverTimestamp(this.delayLevel,
                                messageExt.getStoreTimestamp());
                        long diff = deliveryTime - Instant.now().toEpochMilli();
                        diff = diff < 0 ? 0 : diff;
                        log.debug(
                                "Retry delayedTime: delayLeve=[{}], delayTime=[{}], "
                                        + "bornTime=[{}], storeTime=[{}], deliveryTime=[{}].",
                                new Object[]{delayLevel, delayLevelTable.get(delayLevel),
                                        messageExt.getBornTimestamp(),
                                        messageExt.getStoreTimestamp(), deliveryTime});
                        timeoutTimer
                                .add(new org.streamnative.pulsar.handlers.rocketmq.inner.timer.TimerTask(diff) {
                                    @Override
                                    public void run() {
                                        try {
                                            log.debug("Retry delayedTime: needDelayMs=[{}],real diff =[{}].",
                                                    this.delayMs,
                                                    deliveryTime - Instant.now().toEpochMilli());
                                            MessageExtBrokerInner msgInner = messageTimeup(messageExt);
                                            if (MixAll.RMQ_SYS_TRANS_HALF_TOPIC.equals(messageExt.getTopic())) {
                                                log.error("[BUG] the real topic of schedule msg is {}, "
                                                                + "discard the msg. msg={}",
                                                        messageExt.getTopic(), messageExt);
                                                return;
                                            }

                                            final String ropMsgId = msgInner.getProperties()
                                                    .get(PROPERTY_UNIQ_CLIENT_MESSAGE_ID_KEYIDX);
                                            RocketMQTopic rmqTopic = new RocketMQTopic(msgInner.getTopic());
                                            String pTopic = rmqTopic.getPulsarFullName();
                                            Producer<byte[]> producer = getProducerFromCache(pTopic);
                                            producer.newMessage()
                                                    .value(formatter.encode(msgInner, 1).get(0))
                                                    .property(ROP_MESSAGE_ID, ropMsgId)
                                                    .sendAsync()
                                                    .whenCompleteAsync((msgId, ex) -> {
                                                        if (ex == null) {
                                                            /*TODO: how to notify RetryTopic consumer pull message
                                                             * at once. need rpc to notify, for some partition isn't
                                                             * on current broker.
                                                             */
                                                            delayedConsumer.acknowledgeAsync(message);
                                                        } else {
                                                            log.warn("DelayedMessageSender send message[{}] failed.",
                                                                    message);
                                                            delayedConsumer.negativeAcknowledge(message);
                                                        }
                                                    });
                                        } catch (RopTopicNotExistsException topicNotExistsException) {
                                            log.warn(
                                                    "DelayedMessageSender discard sending message[{}], because: {}.",
                                                    message.getMessageId(), topicNotExistsException.getMessage());
                                            delayedConsumer.acknowledgeAsync(message);
                                        } catch (Exception ex) {
                                            log.warn("DelayedMessageSender send message[{}] failed.",
                                                    message.getMessageId(), ex);
                                            delayedConsumer.negativeAcknowledge(message);
=======
                    MessageExt messageExt = this.formatter.decodePulsarMessage(message);
                    long deliveryTime = computeDeliverTimestamp(this.delayLevel,
                            messageExt.getStoreTimestamp());
                    long diff = deliveryTime - Instant.now().toEpochMilli();
                    diff = diff < 0 ? 0 : diff;
                    timeoutTimer
                            .add(new org.streamnative.pulsar.handlers.rocketmq.inner.timer.TimerTask(diff) {
                                @Override
                                public void run() {
                                    try {
                                        log.debug("Retry delayedTime: needDelayMs=[{}],real diff =[{}].",
                                                this.delayMs,
                                                deliveryTime - Instant.now().toEpochMilli());
                                        MessageExtBrokerInner msgInner = messageTimeup(messageExt);
                                        if (MixAll.RMQ_SYS_TRANS_HALF_TOPIC.equals(messageExt.getTopic())) {
                                            log.error("[BUG] the real topic of schedule msg is {}, "
                                                            + "discard the msg. msg={}",
                                                    messageExt.getTopic(), messageExt);
                                            return;
>>>>>>> 333f3d9e
                                        }

                                        RocketMQTopic rmqTopic = new RocketMQTopic(msgInner.getTopic());
                                        String pTopic = rmqTopic.getPulsarFullName();
                                        Producer<byte[]> producer = getProducerFromCache(pTopic);
                                        producer.newMessage()
                                                .value(formatter.encode(msgInner, 1).get(0))
                                                .sendAsync()
                                                .whenCompleteAsync((msgId, ex) -> {
                                                    if (ex == null) {
                                                        /*TODO: how to notify RetryTopic consumer pull message
                                                         * at once. need rpc to notify, for some partition isn't
                                                         * on current broker.
                                                         */
                                                        delayedConsumer.acknowledgeAsync(message);
                                                    } else {
                                                        log.warn("DelayedMessageSender send message[{}] failed.",
                                                                message);
                                                        delayedConsumer.negativeAcknowledge(message);
                                                    }
                                                });
                                    } catch (RopTopicNotExistsException topicNotExistsException) {
                                        log.warn(
                                                "DelayedMessageSender discard sending message[{}], because: {}.",
                                                message.getMessageId(), topicNotExistsException.getMessage());
                                        delayedConsumer.acknowledgeAsync(message);
                                    } catch (Exception ex) {
                                        log.warn("DelayedMessageSender send message[{}] failed.",
                                                message.getMessageId(), ex);
                                        delayedConsumer.negativeAcknowledge(message);
                                    }
                                }
                            });
                }
            } catch (
                    Exception e) {
                log.warn("DeliverDelayedMessageTimerTask[delayLevel={}] pull message exception.", this.delayLevel,
                        e);
                if (!ScheduleMessageService.this.isStarted()) {
                    Thread.interrupted();
                }
            }
        }

        private Producer<byte[]> getProducerFromCache(String pulsarTopic)
                throws RopServerException, RopTopicNotExistsException {
            AtomicBoolean topicNotExists = new AtomicBoolean(false);
            Producer<byte[]> producer = sendBackProducers.computeIfAbsent(pulsarTopic, key -> {
                log.info("getProducerFromCache [topic={}].", pulsarTopic);
                try {
                    CompletableFuture<PartitionedTopicMetadata> topicMetaFuture = rocketBroker
                            .getBrokerService().fetchPartitionedTopicMetadataAsync(TopicName.get(pulsarTopic));

                    PartitionedTopicMetadata topicMeta = topicMetaFuture.get();
                    if (Objects.nonNull(topicMeta) && topicMeta.partitions > 0) {
                        ProducerBuilder<byte[]> producerBuilder = rocketBroker.getRopBrokerProxy().getPulsarClient()
                                .newProducer()
                                .maxPendingMessages(config.getMaxScheduleMsgBatchSize());

                        return producerBuilder.clone()
                                .topic(pulsarTopic)
                                .producerName(pulsarTopic + "_ScheduleMessageSender_" + System.currentTimeMillis())
                                .enableBatching(false)
                                .sendTimeout(SEND_MESSAGE_TIMEOUT_MS, TimeUnit.MILLISECONDS)
                                .create();
                    } else {
                        log.warn("getProducerFromCache failed, for [topic = {}] not exists, and remove.", pulsarTopic);
                        topicNotExists.set(true);
                        return null;
                    }
                } catch (Exception e) {
                    log.warn("getProducerFromCache[topic={}] error.", pulsarTopic, e);
                }
                return null;
            });

            if (Objects.nonNull(producer) && producer.isConnected()) {
                return producer;
            } else if (topicNotExists.get()) {
                throw new RopTopicNotExistsException(String.format("Maybe topic[%s] have been deleted.", pulsarTopic));
            } else {
                if (Objects.nonNull(producer)) {
                    producer.closeAsync();
                }
                sendBackProducers.remove(pulsarTopic);
                throw new RopServerException(
                        "[ScheduleMessageService] getProducerFromCache error, maybe producer is wrong.");
            }
        }

        private void createConsumerIfNotExists() {
            try {
                if (delayedConsumer != null) {
                    return;
                }
                PulsarClientImpl pulsarClient = rocketBroker.getRopBrokerProxy().getPulsarClient();
                log.info("Begin to Create delayed consumer of topic[delayLevel={}], the client config value: [{}]",
                        delayLevel, pulsarClient.getConfiguration());
                this.delayedConsumer = rocketBroker.getRopBrokerProxy().getPulsarClient()
                        .newConsumer()
                        .receiverQueueSize(config.getMaxScheduleMsgBatchSize())
                        .subscriptionMode(SubscriptionMode.Durable)
                        .subscriptionType(SubscriptionType.Shared)
                        .subscriptionName(getDelayedTopicConsumerName(delayLevel))
                        .topic(getDelayedTopicName(delayLevel))
                        .subscriptionInitialPosition(SubscriptionInitialPosition.Earliest)
                        .subscribe();
                log.info("The client config value: [{}]", pulsarClient.getConfiguration());
            } catch (Exception e) {
                log.error("Create delayed topic[delayLevel={}] consumer error.", delayLevel, e);
                throw new RuntimeException("Create delay consumer error");
            }
        }

        private MessageExtBrokerInner messageTimeup(MessageExt msgExt) {
            MessageExtBrokerInner msgInner = new MessageExtBrokerInner();
            msgInner.setBody(msgExt.getBody());
            msgInner.setFlag(msgExt.getFlag());
            MessageAccessor.setProperties(msgInner, msgExt.getProperties());

            TopicFilterType topicFilterType = MessageExt.parseTopicFilterType(msgInner.getSysFlag());
            long tagsCodeValue =
                    MessageExtBrokerInner.tagsString2tagsCode(topicFilterType, msgInner.getTags());
            msgInner.setTagsCode(tagsCodeValue);
            msgInner.setPropertiesString(MessageDecoder.messageProperties2String(msgExt.getProperties()));

            msgInner.setSysFlag(msgExt.getSysFlag());
            msgInner.setBornTimestamp(msgExt.getBornTimestamp());
            msgInner.setBornHost(msgExt.getBornHost());
            msgInner.setStoreHost(msgExt.getStoreHost());
            msgInner.setReconsumeTimes(msgExt.getReconsumeTimes());

            msgInner.setWaitStoreMsgOK(false);
            MessageAccessor.clearProperty(msgInner, MessageConst.PROPERTY_DELAY_TIME_LEVEL);
            msgInner.setTopic(msgInner.getProperty(MessageConst.PROPERTY_REAL_TOPIC));
            String queueIdStr = msgInner.getProperty(MessageConst.PROPERTY_REAL_QUEUE_ID);
            int queueId = Integer.parseInt(queueIdStr);
            msgInner.setQueueId(queueId);
            return msgInner;
        }

    }

    private void createDelayedSubscription() throws PulsarServerException {
        PulsarAdmin adminClient = rocketBroker.getBrokerService().pulsar().getAdminClient();
        Preconditions.checkNotNull(adminClient, "pulsar admin client can't be null.");
        IntStream.range(1, delayLevelArray.length + 1).forEach((delayedLevel) -> {
            log.info("createDelayedSubscription for delayedLevel: {}. ", delayedLevel);
            String consumerName = getDelayedTopicConsumerName(delayedLevel);
            String topicName = getDelayedTopicName(delayedLevel);
            PulsarUtil.createSubscriptionIfNotExist(adminClient, topicName, consumerName, MessageId.earliest);
        });
    }
}<|MERGE_RESOLUTION|>--- conflicted
+++ resolved
@@ -219,67 +219,6 @@
                         break;
                     }
 
-<<<<<<< HEAD
-                    messages.forEach(message -> {
-                        MessageExt messageExt = this.formatter.decodePulsarMessage(message);
-                        long deliveryTime = computeDeliverTimestamp(this.delayLevel,
-                                messageExt.getStoreTimestamp());
-                        long diff = deliveryTime - Instant.now().toEpochMilli();
-                        diff = diff < 0 ? 0 : diff;
-                        log.debug(
-                                "Retry delayedTime: delayLeve=[{}], delayTime=[{}], "
-                                        + "bornTime=[{}], storeTime=[{}], deliveryTime=[{}].",
-                                new Object[]{delayLevel, delayLevelTable.get(delayLevel),
-                                        messageExt.getBornTimestamp(),
-                                        messageExt.getStoreTimestamp(), deliveryTime});
-                        timeoutTimer
-                                .add(new org.streamnative.pulsar.handlers.rocketmq.inner.timer.TimerTask(diff) {
-                                    @Override
-                                    public void run() {
-                                        try {
-                                            log.debug("Retry delayedTime: needDelayMs=[{}],real diff =[{}].",
-                                                    this.delayMs,
-                                                    deliveryTime - Instant.now().toEpochMilli());
-                                            MessageExtBrokerInner msgInner = messageTimeup(messageExt);
-                                            if (MixAll.RMQ_SYS_TRANS_HALF_TOPIC.equals(messageExt.getTopic())) {
-                                                log.error("[BUG] the real topic of schedule msg is {}, "
-                                                                + "discard the msg. msg={}",
-                                                        messageExt.getTopic(), messageExt);
-                                                return;
-                                            }
-
-                                            final String ropMsgId = msgInner.getProperties()
-                                                    .get(PROPERTY_UNIQ_CLIENT_MESSAGE_ID_KEYIDX);
-                                            RocketMQTopic rmqTopic = new RocketMQTopic(msgInner.getTopic());
-                                            String pTopic = rmqTopic.getPulsarFullName();
-                                            Producer<byte[]> producer = getProducerFromCache(pTopic);
-                                            producer.newMessage()
-                                                    .value(formatter.encode(msgInner, 1).get(0))
-                                                    .property(ROP_MESSAGE_ID, ropMsgId)
-                                                    .sendAsync()
-                                                    .whenCompleteAsync((msgId, ex) -> {
-                                                        if (ex == null) {
-                                                            /*TODO: how to notify RetryTopic consumer pull message
-                                                             * at once. need rpc to notify, for some partition isn't
-                                                             * on current broker.
-                                                             */
-                                                            delayedConsumer.acknowledgeAsync(message);
-                                                        } else {
-                                                            log.warn("DelayedMessageSender send message[{}] failed.",
-                                                                    message);
-                                                            delayedConsumer.negativeAcknowledge(message);
-                                                        }
-                                                    });
-                                        } catch (RopTopicNotExistsException topicNotExistsException) {
-                                            log.warn(
-                                                    "DelayedMessageSender discard sending message[{}], because: {}.",
-                                                    message.getMessageId(), topicNotExistsException.getMessage());
-                                            delayedConsumer.acknowledgeAsync(message);
-                                        } catch (Exception ex) {
-                                            log.warn("DelayedMessageSender send message[{}] failed.",
-                                                    message.getMessageId(), ex);
-                                            delayedConsumer.negativeAcknowledge(message);
-=======
                     MessageExt messageExt = this.formatter.decodePulsarMessage(message);
                     long deliveryTime = computeDeliverTimestamp(this.delayLevel,
                             messageExt.getStoreTimestamp());
@@ -299,14 +238,16 @@
                                                             + "discard the msg. msg={}",
                                                     messageExt.getTopic(), messageExt);
                                             return;
->>>>>>> 333f3d9e
                                         }
 
+                                        final String ropMsgId = msgInner.getProperties()
+                                                .get(PROPERTY_UNIQ_CLIENT_MESSAGE_ID_KEYIDX);
                                         RocketMQTopic rmqTopic = new RocketMQTopic(msgInner.getTopic());
                                         String pTopic = rmqTopic.getPulsarFullName();
                                         Producer<byte[]> producer = getProducerFromCache(pTopic);
                                         producer.newMessage()
                                                 .value(formatter.encode(msgInner, 1).get(0))
+                                                .property(ROP_MESSAGE_ID, ropMsgId)
                                                 .sendAsync()
                                                 .whenCompleteAsync((msgId, ex) -> {
                                                     if (ex == null) {
