--- conflicted
+++ resolved
@@ -47,13 +47,9 @@
     }
 
     public int getBufferTotalSize() {
-<<<<<<< HEAD
         return messageBufferList.stream().reduce(0, (r, item) ->
                         r += item.getPayload().readableBytes()
                 , Integer::sum);
-=======
-        return messageBufferList.stream().reduce(0, (r, item) -> r += item.readableBytes(), Integer::sum);
->>>>>>> 333f3d9e
     }
 
     public void addMessage(final RopMessage ropMessage) {
@@ -65,17 +61,12 @@
     }
 
     public void release() {
-<<<<<<< HEAD
         for (RopMessage ropMessage : this.messageBufferList) {
-            ropMessage.getPayload().release();
-=======
-        for (ByteBuf msgByteBuf : this.messageBufferList) {
             try {
-                msgByteBuf.release();
+                ropMessage.getPayload().release();
             } catch (Exception e) {
                 log.warn("RoP release get message failed.", e);
             }
->>>>>>> 333f3d9e
         }
     }
 
