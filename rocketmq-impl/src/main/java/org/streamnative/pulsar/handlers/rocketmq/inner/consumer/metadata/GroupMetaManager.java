--- conflicted
+++ resolved
@@ -179,11 +179,7 @@
             persistOffsetExecutor.scheduleAtFixedRate(() -> {
                 try {
                     persistOffset();
-<<<<<<< HEAD
-                    //showOffsetTable();
-=======
                     showOffsetTable();
->>>>>>> d778cf89
                 } catch (Throwable e) {
                     log.error("Persist consumerOffset error.", e);
                 }
@@ -327,7 +323,6 @@
     }
 
     public void persistOffset() {
-        log.debug("Rop persist offset.");
         for (Entry<GroupOffsetKey, GroupOffsetValue> entry : offsetTable.asMap().entrySet()) {
             GroupOffsetKey groupOffsetKey = entry.getKey();
             GroupOffsetValue groupOffsetValue = entry.getValue();
