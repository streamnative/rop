/**
 * Licensed under the Apache License, Version 2.0 (the "License");
 * you may not use this file except in compliance with the License.
 * You may obtain a copy of the License at
 *
 * http://www.apache.org/licenses/LICENSE-2.0
 *
 * Unless required by applicable law or agreed to in writing, software
 * distributed under the License is distributed on an "AS IS" BASIS,
 * WITHOUT WARRANTIES OR CONDITIONS OF ANY KIND, either express or implied.
 * See the License for the specific language governing permissions and
 * limitations under the License.
 */

package org.streamnative.pulsar.handlers.rocketmq.inner.proxy;

import static org.apache.bookkeeper.util.ZkUtils.createFullPathOptimistic;
import static org.apache.bookkeeper.util.ZkUtils.deleteFullPathOptimistic;
import static org.apache.pulsar.broker.web.PulsarWebResource.joinPath;
import static org.apache.rocketmq.common.protocol.RequestCode.CONSUMER_SEND_MSG_BACK;
import static org.apache.rocketmq.common.protocol.RequestCode.PULL_MESSAGE;
import static org.apache.rocketmq.common.protocol.RequestCode.QUERY_MESSAGE;
import static org.apache.rocketmq.common.protocol.RequestCode.SEND_BATCH_MESSAGE;
import static org.apache.rocketmq.common.protocol.RequestCode.SEND_MESSAGE;
import static org.apache.rocketmq.common.protocol.RequestCode.SEND_MESSAGE_V2;
import static org.streamnative.pulsar.handlers.rocketmq.inner.zookeeper.RopZkUtils.BROKER_CLUSTER_PATH;
import static org.streamnative.pulsar.handlers.rocketmq.utils.CommonUtils.COLO_CHAR;
import static org.streamnative.pulsar.handlers.rocketmq.utils.CommonUtils.PULSAR_REAL_PARTITION_ID_TAG;
import static org.streamnative.pulsar.handlers.rocketmq.utils.CommonUtils.ROP_CACHE_EXPIRE_TIME_MS;
import static org.streamnative.pulsar.handlers.rocketmq.utils.CommonUtils.ROP_CACHE_INITIAL_SIZE;
import static org.streamnative.pulsar.handlers.rocketmq.utils.CommonUtils.ROP_CACHE_MAX_SIZE;
import static org.streamnative.pulsar.handlers.rocketmq.utils.PulsarUtil.autoExpanseBrokerGroupData;
import static org.streamnative.pulsar.handlers.rocketmq.utils.PulsarUtil.genBrokerGroupData;

import com.google.common.base.Joiner;
import com.google.common.base.Preconditions;
import com.google.common.base.Splitter;
import com.google.common.cache.Cache;
import com.google.common.cache.CacheBuilder;
import io.netty.channel.ChannelHandlerContext;
import java.net.InetSocketAddress;
import java.nio.charset.StandardCharsets;
import java.util.ArrayList;
import java.util.List;
import java.util.Map;
import java.util.Map.Entry;
import java.util.concurrent.ExecutorService;
import java.util.concurrent.TimeUnit;
import java.util.stream.Collectors;
import lombok.Getter;
import lombok.extern.slf4j.Slf4j;
import org.apache.bookkeeper.common.util.OrderedExecutor;
import org.apache.commons.lang3.StringUtils;
import org.apache.logging.log4j.util.Strings;
import org.apache.pulsar.broker.PulsarService;
import org.apache.pulsar.broker.ServiceConfiguration;
import org.apache.pulsar.broker.loadbalance.impl.ModularLoadManagerImpl;
import org.apache.pulsar.broker.loadbalance.impl.ModularLoadManagerWrapper;
import org.apache.pulsar.client.api.ClientBuilder;
import org.apache.pulsar.client.api.PulsarClient;
import org.apache.pulsar.client.impl.PulsarClientImpl;
import org.apache.pulsar.common.naming.TopicName;
import org.apache.rocketmq.broker.mqtrace.ConsumeMessageHook;
import org.apache.rocketmq.broker.mqtrace.SendMessageHook;
import org.apache.rocketmq.common.MixAll;
import org.apache.rocketmq.common.protocol.RequestCode;
import org.apache.rocketmq.common.protocol.ResponseCode;
import org.apache.rocketmq.common.protocol.header.ConsumerSendMsgBackRequestHeader;
import org.apache.rocketmq.common.protocol.header.PullMessageRequestHeader;
import org.apache.rocketmq.common.protocol.header.PullMessageResponseHeader;
import org.apache.rocketmq.common.protocol.header.SendMessageRequestHeader;
import org.apache.rocketmq.common.protocol.header.SendMessageResponseHeader;
import org.apache.rocketmq.remoting.ChannelEventListener;
import org.apache.rocketmq.remoting.exception.RemotingCommandException;
import org.apache.rocketmq.remoting.protocol.RemotingCommand;
import org.apache.zookeeper.CreateMode;
import org.apache.zookeeper.KeeperException;
import org.apache.zookeeper.ZooDefs.Ids;
import org.streamnative.pulsar.handlers.rocketmq.RocketMQServiceConfiguration;
import org.streamnative.pulsar.handlers.rocketmq.inner.RocketMQBrokerController;
import org.streamnative.pulsar.handlers.rocketmq.inner.RocketMQRemoteServer;
import org.streamnative.pulsar.handlers.rocketmq.inner.consumer.CommitLogOffset;
import org.streamnative.pulsar.handlers.rocketmq.inner.coordinator.RopCoordinator;
import org.streamnative.pulsar.handlers.rocketmq.inner.namesvr.MQTopicManager;
import org.streamnative.pulsar.handlers.rocketmq.inner.namesvr.NameserverProcessor;
import org.streamnative.pulsar.handlers.rocketmq.inner.processor.AdminBrokerProcessor;
import org.streamnative.pulsar.handlers.rocketmq.inner.processor.ClientManageProcessor;
import org.streamnative.pulsar.handlers.rocketmq.inner.processor.ConsumerManageProcessor;
import org.streamnative.pulsar.handlers.rocketmq.inner.processor.EndTransactionProcessor;
import org.streamnative.pulsar.handlers.rocketmq.inner.processor.PullMessageProcessor;
import org.streamnative.pulsar.handlers.rocketmq.inner.processor.QueryMessageProcessor;
import org.streamnative.pulsar.handlers.rocketmq.inner.processor.SendMessageProcessor;
import org.streamnative.pulsar.handlers.rocketmq.inner.zookeeper.RopClusterContent;
import org.streamnative.pulsar.handlers.rocketmq.inner.zookeeper.RopZkUtils;
import org.streamnative.pulsar.handlers.rocketmq.utils.RocketMQTopic;

/**
 * Rop broker proxy is a rocketmq request simulator
 * find the real broker that topicPartition is stored on
 * and transfer the request to the owner broke.
 */
@Slf4j
public class RopBrokerProxy extends RocketMQRemoteServer implements AutoCloseable {

    private static final int ROP_SERVICE_PORT = 9876;
    private static final int INTERNAL_REDIRECT_TIMEOUT_MS = 3000;

    private final RocketMQBrokerController brokerController;
    private final List<SendMessageHook> sendMessageHookList = new ArrayList<>();
    private final List<ConsumeMessageHook> consumeMessageHookList = new ArrayList<>();
    @Getter
    private RopZookeeperCacheService zkService;
    private RopCoordinator coordinator;
    private PulsarService pulsarService;
    private final OrderedExecutor orderedExecutor;
    private final List<ProcessorProxyRegister> processorProxyRegisters = new ArrayList<>();
    private final BrokerNetworkAPI brokerNetworkClients = new BrokerNetworkAPI(this);
    private volatile String brokerTag = Strings.EMPTY;
    private final String clusterName;
    @Getter
    private final MQTopicManager mqTopicManager;
    private final ThreadLocal<RemotingCommand> sendResponseThreadLocal = ThreadLocal
            .withInitial(() -> RemotingCommand.createResponseCommand(SendMessageResponseHeader.class));
    private final ThreadLocal<PulsarClientImpl> pulsarClientThreadLocal = new ThreadLocal<>();
    private final Cache<TopicName, String> ownedBrokerCache = CacheBuilder.newBuilder()
            .initialCapacity(ROP_CACHE_INITIAL_SIZE).maximumSize(ROP_CACHE_MAX_SIZE)
            .expireAfterAccess(ROP_CACHE_EXPIRE_TIME_MS, TimeUnit.MILLISECONDS).build();
    @Getter
    private PullMessageProcessor pullMessageProcessor;

    public RopBrokerProxy(final RocketMQServiceConfiguration config, RocketMQBrokerController brokerController,
            final ChannelEventListener channelEventListener) {
        super(config, channelEventListener);
        this.clusterName = config.getClusterName();
        this.brokerController = brokerController;
        this.orderedExecutor = OrderedExecutor.newBuilder().numThreads(4).name("rop-ordered-executor").build();
        this.mqTopicManager = new MQTopicManager(brokerController);
    }

    private boolean checkTopicOwnerBroker(RemotingCommand cmd, TopicName pulsarTopicName, int queueId) {
        int pulsarTopicPartitionId = getPulsarTopicPartitionId(pulsarTopicName, queueId);
        boolean isOwner = mqTopicManager.isPartitionTopicOwner(pulsarTopicName, pulsarTopicPartitionId);
        cmd.addExtField(PULSAR_REAL_PARTITION_ID_TAG, String.valueOf(pulsarTopicPartitionId));
        return isOwner;
    }

    public int getPulsarTopicPartitionId(TopicName pulsarTopicName, int queueId) {
        Map<String, List<Integer>> pulsarTopicRoute = mqTopicManager
                .getPulsarTopicRoute(pulsarTopicName, Strings.EMPTY);
        Preconditions.checkArgument(pulsarTopicRoute != null && !pulsarTopicRoute.isEmpty());
        List<Integer> pulsarPartitionIdList = pulsarTopicRoute.get(this.brokerTag);
        Preconditions.checkArgument(pulsarPartitionIdList != null
                && !pulsarPartitionIdList.isEmpty()
                && queueId < pulsarPartitionIdList.size());
        return pulsarPartitionIdList.get(queueId);
    }

    @Override
    public void processRequestCommand(ChannelHandlerContext ctx, RemotingCommand cmd) throws RemotingCommandException {
        switch (cmd.getCode()) {
            case PULL_MESSAGE:
                PullMessageRequestHeader pullMsgHeader =
                        (PullMessageRequestHeader) cmd.decodeCommandCustomHeader(PullMessageRequestHeader.class);
                RocketMQTopic rmqTopic = new RocketMQTopic(pullMsgHeader.getTopic());
                TopicName pulsarTopicName = rmqTopic.getPulsarTopicName();
                boolean isOwnedBroker = checkTopicOwnerBroker(cmd, rmqTopic.getPulsarTopicName(),
                        pullMsgHeader.getQueueId());
                if (isOwnedBroker) {
                    super.processRequestCommand(ctx, cmd);
                } else {
                    processNonOwnedBrokerPullRequest(ctx, cmd, pulsarTopicName, INTERNAL_REDIRECT_TIMEOUT_MS);
                }
                break;
            case SEND_MESSAGE:
            case SEND_MESSAGE_V2:
            case SEND_BATCH_MESSAGE:
                RemotingCommand sendResponse = sendResponseThreadLocal.get();
                SendMessageRequestHeader sendHeader = SendMessageProcessor.parseRequestHeader(cmd);
                sendResponse.setCode(-1);
                SendMessageProcessor
                        .msgCheck(brokerController.getServerConfig(), mqTopicManager, ctx, sendHeader,
                                sendResponse);
                if (sendResponse.getCode() != -1) {
                    //fail to msgCheck and flush error at once;
                    ctx.writeAndFlush(sendResponse);
                    break;
                }
                String topic = sendHeader.getTopic();
                int queueId = sendHeader.getQueueId();
                rmqTopic = new RocketMQTopic(topic);
                pulsarTopicName = rmqTopic.getPulsarTopicName();
                isOwnedBroker = checkTopicOwnerBroker(cmd, pulsarTopicName, queueId);
                if (isOwnedBroker) {
                    super.processRequestCommand(ctx, cmd);
                } else {
<<<<<<< HEAD
                    SendMessageRequestHeader sendHeader = SendMessageProcessor.parseRequestHeader(cmd);
                    SendMessageProcessor
                            .msgCheck(brokerController.getServerConfig(), mqTopicManager, ctx, sendHeader,
                                    sendResponse);
                    rmqTopic = new RocketMQTopic(sendHeader.getTopic());
                    pulsarTopicName = rmqTopic.getPulsarTopicName();
                    isOwnedBroker = checkTopicOwnerBroker(cmd, pulsarTopicName,
                            sendHeader.getQueueId());
                    if (isOwnedBroker) {
                        super.processRequestCommand(ctx, cmd);
                    } else {
                        processNonOwnedBrokerSendRequest(ctx, cmd, pulsarTopicName, INTERNAL_REDIRECT_TIMEOUT_MS);
                    }
=======
                    processNonOwnedBrokerSendRequest(ctx, cmd, pulsarTopicName, INTERNAL_REDIRECT_TIMEOUT_MS);
                }
                break;
            case CONSUMER_SEND_MSG_BACK:
                final ConsumerSendMsgBackRequestHeader requestHeader =
                        (ConsumerSendMsgBackRequestHeader) cmd
                                .decodeCommandCustomHeader(ConsumerSendMsgBackRequestHeader.class);
                CommitLogOffset commitLogOffset = new CommitLogOffset(requestHeader.getOffset());
                topic = commitLogOffset.isRetryTopic() ? MixAll.getRetryTopic(requestHeader.getGroup())
                        : requestHeader.getOriginTopic();
                int pulsarPartitionId = commitLogOffset.getPartitionId();
                rmqTopic = new RocketMQTopic(topic);
                pulsarTopicName = rmqTopic.getPulsarTopicName();
                isOwnedBroker = mqTopicManager.isPartitionTopicOwner(pulsarTopicName, pulsarPartitionId);
                if (isOwnedBroker) {
                    super.processRequestCommand(ctx, cmd);
                } else {
                    processNonOwnedBrokerConsumerSendBackRequest(ctx, cmd, pulsarTopicName,
                            INTERNAL_REDIRECT_TIMEOUT_MS);
>>>>>>> ac36a1e2
                }
                break;
            case QUERY_MESSAGE:
                // TODO: not to support in the version
<<<<<<< HEAD
                break;
            case CONSUMER_SEND_MSG_BACK: //TODO: CommitLogOffset 0
=======
>>>>>>> ac36a1e2
                break;
            default:
                super.processRequestCommand(ctx, cmd);
                break;
        }

    }

    private void processNonOwnedBrokerConsumerSendBackRequest(ChannelHandlerContext ctx, RemotingCommand cmd,
            TopicName pulsarTopicName, long timeout) {
        int pulsarPartitionId = Integer.parseInt(cmd.getExtFields().get(PULSAR_REAL_PARTITION_ID_TAG));
        TopicName partitionedTopicName = pulsarTopicName.getPartition(pulsarPartitionId);
        String address = lookupPulsarTopicBroker(partitionedTopicName);
        try {
            long timeoutTime = System.currentTimeMillis() + timeout;
            brokerNetworkClients.invokeAsync(address, cmd, timeout, (responseFuture) -> {
                RemotingCommand response = responseFuture.getResponseCommand();
                if (response != null) {
                    if (response.getCode() == ResponseCode.SUCCESS) {
                        ctx.writeAndFlush(response);
                    } else {
                        //maybe partitioned topic have transfer to other broker, invalidate cache at once.
                        ownedBrokerCache.invalidate(partitionedTopicName);
                        log.info("processNonOwnedBrokerSendRequest failed and retry, {} {}", response.getCode(),
                                response.getRemark());
                        long curTime = System.currentTimeMillis();
                        if (curTime < timeoutTime) {
                            processNonOwnedBrokerConsumerSendBackRequest(ctx, cmd, pulsarTopicName,
                                    timeoutTime - curTime);
                        } else {
                            ctx.writeAndFlush(response);
                        }
                    }
                } else {
                    log.warn("getSendResponseCommand[sendMsgBack] return null");
                    response = RemotingCommand.createResponseCommand(null);
                    response.setCode(ResponseCode.SYSTEM_ERROR);
                    response.setRemark("getSendResponseCommand[sendMsgBack] return null");
                    ctx.writeAndFlush(response);
                }
            });
        } catch (Exception e) {
            log.warn("BrokerNetworkAPI invokeAsync[sendMsgBack] error.", e);
            RemotingCommand response = RemotingCommand.createResponseCommand(null);
            response.setCode(ResponseCode.SYSTEM_ERROR);
            response.setRemark("BrokerNetworkAPI invokeAsync[sendMsgBack] error");
            ctx.writeAndFlush(response);
        }
    }

    private void processNonOwnedBrokerSendRequest(ChannelHandlerContext ctx, RemotingCommand cmd,
            TopicName pulsarTopicName, long timeout) {
        int pulsarPartitionId = Integer.parseInt(cmd.getExtFields().get(PULSAR_REAL_PARTITION_ID_TAG));
        TopicName partitionedTopicName = pulsarTopicName.getPartition(pulsarPartitionId);
        String address = lookupPulsarTopicBroker(partitionedTopicName);
        try {
            long timeoutTime = System.currentTimeMillis() + timeout;
            brokerNetworkClients.invokeAsync(address, cmd, timeout, (responseFuture) -> {
                RemotingCommand sendResponse = responseFuture.getResponseCommand();
                if (sendResponse != null) {
                    if (sendResponse.getCode() == ResponseCode.SUCCESS) {
                        ctx.writeAndFlush(sendResponse);
                    } else {
                        //maybe partitioned topic have transfer to other broker, invalidate cache at once.
                        ownedBrokerCache.invalidate(partitionedTopicName);
                        log.info("processNonOwnedBrokerSendRequest failed and retry, {} {}", sendResponse.getCode(),
                                sendResponse.getRemark());
                        long curTime = System.currentTimeMillis();
                        if (curTime < timeoutTime) {
                            processNonOwnedBrokerSendRequest(ctx, cmd, pulsarTopicName,
                                    timeoutTime - curTime);
                        } else {
                            ctx.writeAndFlush(sendResponse);
                        }
                    }
                } else {
                    log.warn("getSendResponseCommand return null");
                    sendResponse = sendResponseThreadLocal.get();
                    sendResponse.setCode(ResponseCode.SYSTEM_ERROR);
                    sendResponse.setRemark("getSendResponseCommand return null");
                    ctx.writeAndFlush(sendResponse);
                }
            });
        } catch (Exception e) {
            log.warn("BrokerNetworkAPI invokeAsync error.", e);
            RemotingCommand sendResponse = sendResponseThreadLocal.get();
            sendResponse.setCode(ResponseCode.SYSTEM_ERROR);
            sendResponse.setRemark("BrokerNetworkAPI invokeAsync error");
            ctx.writeAndFlush(sendResponse);
        }
    }

    private void processNonOwnedBrokerPullRequest(ChannelHandlerContext ctx, RemotingCommand cmd,
            TopicName pulsarTopicName, long timeout) {
        int pulsarPartitionId = Integer.parseInt(cmd.getExtFields().get(PULSAR_REAL_PARTITION_ID_TAG));
        TopicName partitionedTopicName = pulsarTopicName.getPartition(pulsarPartitionId);
        String address = lookupPulsarTopicBroker(partitionedTopicName);
        try {
            long timeoutTime = System.currentTimeMillis() + timeout;
            brokerNetworkClients.invokeAsync(address, cmd, timeout, (responseFuture) -> {
                RemotingCommand pullResponse = responseFuture.getResponseCommand();
                if (pullResponse != null) {
                    if (pullResponse.getCode() == ResponseCode.SUCCESS) {
                        ctx.writeAndFlush(pullResponse);
                    } else {
                        //maybe partitioned topic have transfer to other broker, invalidate cache at once.
                        ownedBrokerCache.invalidate(partitionedTopicName);
                        log.info("processNonOwnedBrokerPullRequest failed and retry, {} {}", pullResponse.getCode(),
                                pullResponse.getRemark());
                        long curTime = System.currentTimeMillis();
                        if (curTime < timeoutTime) {
                            processNonOwnedBrokerSendRequest(ctx, cmd, pulsarTopicName,
                                    timeoutTime - curTime);
                        } else {
                            ctx.writeAndFlush(pullResponse);
                        }
                    }
                } else {
                    log.warn("getPullResponseCommand return null");
                    pullResponse.setCode(ResponseCode.SYSTEM_ERROR);
                    pullResponse.setRemark("getPullResponseCommand return null");
                    ctx.writeAndFlush(pullResponse);
                }
            });
        } catch (Exception e) {
            log.warn("BrokerNetworkAPI invokeAsync error.", e);
            RemotingCommand consumeResponse = RemotingCommand.createResponseCommand(PullMessageResponseHeader.class);
            consumeResponse.setCode(ResponseCode.SYSTEM_ERROR);
            consumeResponse.setRemark("BrokerNetworkAPI invokeAsync error");
            ctx.writeAndFlush(consumeResponse);
        }
    }

    @Override
    public void start() {
        super.start();
        try {
            this.pulsarService = brokerController.getBrokerService().pulsar();
            ServiceConfiguration config = this.pulsarService.getConfig();
            RopZookeeperCache ropZkCache = new RopZookeeperCache(pulsarService.getZkClientFactory(),
                    (int) config.getZooKeeperSessionTimeoutMillis(),
                    config.getZooKeeperOperationTimeoutSeconds(), config.getZookeeperServers(), orderedExecutor,
                    brokerController.getScheduledExecutorService(), config.getZooKeeperCacheExpirySeconds());
            this.zkService = new RopZookeeperCacheService(ropZkCache);
            this.zkService.start();

            initClusterMeta();
            setBrokerTagListener();

            this.coordinator = new RopCoordinator(brokerController, zkService);
            this.coordinator.start();

            this.mqTopicManager.start(zkService);
        } catch (Exception e) {
            log.error("RopBrokerProxy fail to start.", e);
            throw new RuntimeException("RopBrokerProxy not running.");
        }
    }

    private void initClusterMeta() throws Exception {
        RopClusterContent clusterContent = zkService.getClusterContent();
        List<String> activeBrokers = getActiveBrokers();
        int ropBrokerReplicationNum = getConfig().getRopBrokerReplicationNum();
        Preconditions.checkArgument(ropBrokerReplicationNum > 0);
        if (clusterContent == null) {
            //initialize RoP cluster metadata
            RopClusterContent defaultClusterContent = new RopClusterContent();
            defaultClusterContent.setClusterName(clusterName);
            log.info("RoP cluster[{}] broker list: {}.", defaultClusterContent.getClusterName(),
                    activeBrokers.toString());
            defaultClusterContent
                    .setBrokerCluster(
                            genBrokerGroupData(activeBrokers, ropBrokerReplicationNum));
            zkService.setJsonObjectForPath(BROKER_CLUSTER_PATH, defaultClusterContent);
            zkService.getClusterDataCache().reloadCache(BROKER_CLUSTER_PATH);
        } else if (getConfig().isAutoCreateRopClusterMeta()) {
            if (autoExpanseBrokerGroupData(clusterContent, activeBrokers, ropBrokerReplicationNum)) {
                zkService.setJsonObjectForPath(BROKER_CLUSTER_PATH, clusterContent);
                zkService.getClusterDataCache().reloadCache(BROKER_CLUSTER_PATH);
            }
        }
        log.info("RoP cluster metadata is: [{}].", zkService.getClusterContent());
    }

    public RopClusterContent getRopClusterContent() {
        try {
            return zkService.getClusterContent();
        } catch (Exception e) {
            log.error("RoP cluster metadata is missing, service can't run correctly.");
            return null;
        }
    }

    private String setBrokerTagListener() {
        String brokerHost = brokerController.getBrokerHost();
        RopClusterContent clusterContent = zkService.getClusterContent();
        for (Entry<String, List<String>> entry : clusterContent.getBrokerCluster().entrySet()) {
            if (entry.getValue().contains(brokerHost)) {
                this.brokerTag = entry.getKey();
            }
        }
        zkService.getClusterDataCache().registerListener((path, data, stat) -> {
            if (BROKER_CLUSTER_PATH.equals(path)) {
                log.info("the cluster[{}] configure have changed, new configure: [{}].",
                        clusterContent.getClusterName(), data);
                String host = brokerController.getBrokerHost();
                for (Entry<String, List<String>> entry : data.getBrokerCluster().entrySet()) {
                    if (entry.getValue().contains(host)) {
                        brokerTag = entry.getKey();
                    }
                }
            }
        });
        if (this.brokerTag.equals(Strings.EMPTY)) {
            log.warn("host[{}] isn't belong to current cluster[{}].", brokerHost, getConfig().getClusterName());
        }
        return brokerTag;
    }

    @Override
    public void close() throws Exception {
        this.coordinator.close();
        this.zkService.close();
        this.brokerNetworkClients.close();
        this.mqTopicManager.shutdown();
    }

    // such as: /rop/brokers/{xxx,}
    private void registerBrokerZNode() {
        String hostName = this.brokerController.getBrokerHost();
        String brokerPathRoot = RopZkUtils.BROKERS_PATH;
        String localAddressPath = joinPath(brokerPathRoot, hostName);
        this.zkService.getBrokerCache()
                .getAsync(localAddressPath)
                .thenApply(brokerInfo -> {
                    try {
                        if (brokerInfo.isPresent()) {
                            log.info("broker[{}] is already exists, delete it first.",
                                    hostName);
                            deleteFullPathOptimistic(zkService.getCache().getZooKeeper(), localAddressPath,
                                    -1);
                        }

                        createFullPathOptimistic(zkService.getCache().getZooKeeper(),
                                localAddressPath,
                                hostName.getBytes(StandardCharsets.UTF_8),
                                Ids.OPEN_ACL_UNSAFE,
                                CreateMode.EPHEMERAL);
                        zkService.getBrokerCache().reloadCache(localAddressPath);
                        log.info("broker address ===========>[{}].",
                                zkService.getBrokerCache().getDataIfPresent(localAddressPath));
                    } catch (KeeperException | InterruptedException e) {
                        log.warn("broker[{}] is already exists.", hostName, e);
                    }
                    return null;
                });
    }

    public void registerProcessor() {
        // SendMessageProcessor
        processorProxyRegisters.add(new SendMessageProcessorProxy(brokerController.getSendMessageExecutor()));

        // PullMessageProcessor
        processorProxyRegisters.add(new PullMessageProcessorProxy(brokerController.getPullMessageExecutor()));

        // QueryMessageProcessor
        processorProxyRegisters.add(new QueryMessageProcessorProxy(brokerController.getQueryMessageExecutor()));

        // ClientManageProcessor
        processorProxyRegisters.add(new ClientManageProcessorProxy(brokerController.getHeartbeatExecutor()));

        // ConsumerManageProcessor
        processorProxyRegisters
                .add(new ConsumerManageProcessorProxy(brokerController.getConsumerManageExecutor()));

        // EndTransactionProcessor
        processorProxyRegisters
                .add(new EndTransactionProcessorProxy(brokerController.getEndTransactionExecutor()));

        // NameserverProcessor
        processorProxyRegisters.add(new NameserverProcessorProxy(brokerController.getAdminBrokerExecutor()));

        // Default
        processorProxyRegisters.add(new AdminBrokerProcessorProxy(brokerController.getAdminBrokerExecutor()));

        //register all processors to remoteServer
        processorProxyRegisters.forEach(ProcessorProxyRegister::registerProxyProcessor);
    }

    /**
     * Processor Proxy Register.
     */
    protected interface ProcessorProxyRegister {

        /**
         * register Proxy Processor.
         *
         * @return boolean
         */
        boolean registerProxyProcessor();
    }

    /**
     * Admin Broker Processor Proxy.
     */
    protected class AdminBrokerProcessorProxy extends AdminBrokerProcessor implements ProcessorProxyRegister {

        private final ExecutorService processorExecutor;

        public AdminBrokerProcessorProxy(ExecutorService processorExecutor) {
            super(RopBrokerProxy.this.brokerController);
            this.processorExecutor = processorExecutor;
        }

        @Override
        public boolean registerProxyProcessor() {
            RopBrokerProxy.this.registerDefaultProcessor(this, processorExecutor);
            return true;
        }

        /**
         * process Request.
         */
        @Override
        public RemotingCommand processRequest(ChannelHandlerContext ctx, RemotingCommand request)
                throws RemotingCommandException {
            //TODO
            return super.processRequest(ctx, request);
        }
    }

    /**
     * Nameserver Processor Proxy.
     */
    protected class NameserverProcessorProxy extends NameserverProcessor implements ProcessorProxyRegister {

        private final ExecutorService processorExecutor;

        public NameserverProcessorProxy(ExecutorService processorExecutor) {
            super(RopBrokerProxy.this.brokerController);
            this.processorExecutor = processorExecutor;
        }

        @Override
        public boolean registerProxyProcessor() {
            RopBrokerProxy.this.registerProcessor(RequestCode.PUT_KV_CONFIG, this, processorExecutor);
            RopBrokerProxy.this.registerProcessor(RequestCode.GET_KV_CONFIG, this, processorExecutor);
            RopBrokerProxy.this.registerProcessor(RequestCode.DELETE_KV_CONFIG, this, processorExecutor);
            RopBrokerProxy.this.registerProcessor(RequestCode.QUERY_DATA_VERSION, this, processorExecutor);
            RopBrokerProxy.this.registerProcessor(RequestCode.REGISTER_BROKER, this, processorExecutor);
            RopBrokerProxy.this.registerProcessor(RequestCode.UNREGISTER_BROKER, this, processorExecutor);
            RopBrokerProxy.this.registerProcessor(RequestCode.GET_ROUTEINTO_BY_TOPIC, this, processorExecutor);
            RopBrokerProxy.this.registerProcessor(RequestCode.GET_BROKER_CLUSTER_INFO, this, processorExecutor);
            RopBrokerProxy.this
                    .registerProcessor(RequestCode.WIPE_WRITE_PERM_OF_BROKER, this, processorExecutor);
            RopBrokerProxy.this
                    .registerProcessor(RequestCode.GET_ALL_TOPIC_LIST_FROM_NAMESERVER, this, processorExecutor);
            RopBrokerProxy.this.registerProcessor(RequestCode.DELETE_TOPIC_IN_NAMESRV, this, processorExecutor);
            RopBrokerProxy.this.registerProcessor(RequestCode.GET_KVLIST_BY_NAMESPACE, this, processorExecutor);
            RopBrokerProxy.this.registerProcessor(RequestCode.GET_TOPICS_BY_CLUSTER, this, processorExecutor);
            RopBrokerProxy.this
                    .registerProcessor(RequestCode.GET_SYSTEM_TOPIC_LIST_FROM_NS, this, processorExecutor);
            RopBrokerProxy.this.registerProcessor(RequestCode.GET_UNIT_TOPIC_LIST, this, processorExecutor);
            RopBrokerProxy.this
                    .registerProcessor(RequestCode.GET_HAS_UNIT_SUB_TOPIC_LIST, this, processorExecutor);
            RopBrokerProxy.this
                    .registerProcessor(RequestCode.GET_HAS_UNIT_SUB_UNUNIT_TOPIC_LIST, this, processorExecutor);
            RopBrokerProxy.this.registerProcessor(RequestCode.UPDATE_NAMESRV_CONFIG, this, processorExecutor);
            RopBrokerProxy.this.registerProcessor(RequestCode.GET_NAMESRV_CONFIG, this, processorExecutor);
            return true;
        }
    }

    /**
     * Consumer Manage Processor Proxy.
     */
    protected class ConsumerManageProcessorProxy extends ConsumerManageProcessor implements
            ProcessorProxyRegister {

        private final ExecutorService processorExecutor;

        public ConsumerManageProcessorProxy(ExecutorService processorExecutor) {
            super(RopBrokerProxy.this.brokerController);
            this.processorExecutor = processorExecutor;
        }

        @Override
        public boolean registerProxyProcessor() {
            RopBrokerProxy.this
                    .registerProcessor(RequestCode.GET_CONSUMER_LIST_BY_GROUP, this, processorExecutor);
            RopBrokerProxy.this.registerProcessor(RequestCode.UPDATE_CONSUMER_OFFSET, this, processorExecutor);
            RopBrokerProxy.this.registerProcessor(RequestCode.QUERY_CONSUMER_OFFSET, this, processorExecutor);
            return true;
        }
    }

    /**
     * Client Manage Processor Proxy.
     */
    protected class ClientManageProcessorProxy extends ClientManageProcessor implements ProcessorProxyRegister {

        private final ExecutorService processorExecutor;

        public ClientManageProcessorProxy(ExecutorService processorExecutor) {
            super(RopBrokerProxy.this.brokerController);
            this.processorExecutor = processorExecutor;
        }

        @Override
        public boolean registerProxyProcessor() {
            RopBrokerProxy.this.registerProcessor(RequestCode.HEART_BEAT, this, processorExecutor);
            RopBrokerProxy.this.registerProcessor(RequestCode.UNREGISTER_CLIENT, this, processorExecutor);
            RopBrokerProxy.this.registerProcessor(RequestCode.CHECK_CLIENT_CONFIG, this, processorExecutor);
            return true;
        }
    }

    /**
     * Query Message Processor Proxy.
     */
    protected class QueryMessageProcessorProxy extends QueryMessageProcessor implements ProcessorProxyRegister {

        private final ExecutorService processorExecutor;

        public QueryMessageProcessorProxy(ExecutorService processorExecutor) {
            super(RopBrokerProxy.this.brokerController);
            this.processorExecutor = processorExecutor;
        }

        @Override
        public boolean registerProxyProcessor() {
            RopBrokerProxy.this.registerProcessor(RequestCode.QUERY_MESSAGE, this, processorExecutor);
            RopBrokerProxy.this.registerProcessor(RequestCode.VIEW_MESSAGE_BY_ID, this, processorExecutor);
            return true;
        }
    }

    /**
     * Pull Message Processor Proxy.
     */
    protected class PullMessageProcessorProxy extends PullMessageProcessor implements ProcessorProxyRegister {

        private final ExecutorService processorExecutor;

        public PullMessageProcessorProxy(ExecutorService processorExecutor) {
            super(RopBrokerProxy.this.brokerController);
            this.processorExecutor = processorExecutor;
        }

        @Override
        public RemotingCommand processRequest(ChannelHandlerContext ctx, RemotingCommand request)
                throws RemotingCommandException {
            return super.processRequest(ctx, request);
        }

        @Override
        public boolean registerProxyProcessor() {
            RopBrokerProxy.this.registerProcessor(PULL_MESSAGE, this, processorExecutor);
            RopBrokerProxy.this.pullMessageProcessor = this;
            return true;
        }
    }

    /**
     * Send Message Processor Proxy.
     */
    protected class SendMessageProcessorProxy extends SendMessageProcessor implements ProcessorProxyRegister {

        private final ExecutorService processorExecutor;

        public SendMessageProcessorProxy(ExecutorService processorExecutor) {
            super(RopBrokerProxy.this.brokerController);
            this.processorExecutor = processorExecutor;
            registerSendMessageHook(sendMessageHookList);
            registerConsumeMessageHook(consumeMessageHookList);
        }

        @Override
        public RemotingCommand processRequest(ChannelHandlerContext ctx, RemotingCommand request)
                throws RemotingCommandException {
            return super.processRequest(ctx, request);
        }

        @Override
        public boolean registerProxyProcessor() {
            RopBrokerProxy.this.registerProcessor(SEND_MESSAGE, this, processorExecutor);
            RopBrokerProxy.this.registerProcessor(SEND_MESSAGE_V2, this, processorExecutor);
            RopBrokerProxy.this.registerProcessor(SEND_BATCH_MESSAGE, this, processorExecutor);
            RopBrokerProxy.this.registerProcessor(CONSUMER_SEND_MSG_BACK, this, processorExecutor);
            return true;
        }
    }

    /**
     * End Transaction Processor Proxy.
     */
    protected class EndTransactionProcessorProxy extends EndTransactionProcessor implements
            ProcessorProxyRegister {

        private final ExecutorService processorExecutor;

        public EndTransactionProcessorProxy(ExecutorService processorExecutor) {
            super(RopBrokerProxy.this.brokerController);
            this.processorExecutor = processorExecutor;
        }

        @Override
        public boolean registerProxyProcessor() {
            RopBrokerProxy.this.registerProcessor(RequestCode.END_TRANSACTION, this, processorExecutor);
            return true;
        }
    }

    public List<String> getActiveBrokers() {
        ModularLoadManagerImpl loadManager = (ModularLoadManagerImpl) ((ModularLoadManagerWrapper) pulsarService
                .getLoadManager().get()).getLoadManager();
        return loadManager.getAvailableBrokers().stream()
                .map(broker -> Splitter.on(COLO_CHAR).splitToList(broker).get(0)).collect(
                        Collectors.toList());
    }

    private PulsarClientImpl initPulsarClient(String listenerName) {
        try {
            ClientBuilder builder =
                    PulsarClient.builder().serviceUrl(pulsarService.getBrokerServiceUrl());
            if (StringUtils.isNotBlank(getConfig().getBrokerClientAuthenticationPlugin())) {
                builder.authentication(
                        getConfig().getBrokerClientAuthenticationPlugin(),
                        getConfig().getBrokerClientAuthenticationParameters()
                );
            }
            if (StringUtils.isNotBlank(listenerName)) {
                builder.listenerName(listenerName);
            }
            return (PulsarClientImpl) builder.build();
        } catch (Exception e) {
            log.error("listenerName [{}] getClient error", listenerName, e);
            return null;
        }
    }

    public PulsarClientImpl getPulsarClient() {
        PulsarClientImpl pulsarClient = pulsarClientThreadLocal.get();
        if (pulsarClient == null || pulsarClient.isClosed()) {
            pulsarClientThreadLocal.remove();
            pulsarClient = initPulsarClient(null);
            pulsarClientThreadLocal.set(pulsarClient);
        }
        return pulsarClient;
    }

    public String lookupPulsarTopicBroker(TopicName pulsarTopicName) {
        try {
            String ropBrokerAddr = ownedBrokerCache.getIfPresent(pulsarTopicName);
            if (Strings.isBlank(ropBrokerAddr)) {
                InetSocketAddress pulsarBrokerAddr = getPulsarClient().getLookup()
                        .getBroker(pulsarTopicName)
                        .get()
                        .getLeft();
                ropBrokerAddr = Joiner.on(COLO_CHAR).join(pulsarBrokerAddr.getHostName(), ROP_SERVICE_PORT);
                ownedBrokerCache.put(pulsarTopicName, ropBrokerAddr);
            }
            return ropBrokerAddr;
        } catch (Exception e) {
            log.error("LookupTopics pulsar topic=[{}] error.", pulsarTopicName, e);
        }
        return null;
    }

}<|MERGE_RESOLUTION|>--- conflicted
+++ resolved
@@ -193,21 +193,6 @@
                 if (isOwnedBroker) {
                     super.processRequestCommand(ctx, cmd);
                 } else {
-<<<<<<< HEAD
-                    SendMessageRequestHeader sendHeader = SendMessageProcessor.parseRequestHeader(cmd);
-                    SendMessageProcessor
-                            .msgCheck(brokerController.getServerConfig(), mqTopicManager, ctx, sendHeader,
-                                    sendResponse);
-                    rmqTopic = new RocketMQTopic(sendHeader.getTopic());
-                    pulsarTopicName = rmqTopic.getPulsarTopicName();
-                    isOwnedBroker = checkTopicOwnerBroker(cmd, pulsarTopicName,
-                            sendHeader.getQueueId());
-                    if (isOwnedBroker) {
-                        super.processRequestCommand(ctx, cmd);
-                    } else {
-                        processNonOwnedBrokerSendRequest(ctx, cmd, pulsarTopicName, INTERNAL_REDIRECT_TIMEOUT_MS);
-                    }
-=======
                     processNonOwnedBrokerSendRequest(ctx, cmd, pulsarTopicName, INTERNAL_REDIRECT_TIMEOUT_MS);
                 }
                 break;
@@ -227,16 +212,10 @@
                 } else {
                     processNonOwnedBrokerConsumerSendBackRequest(ctx, cmd, pulsarTopicName,
                             INTERNAL_REDIRECT_TIMEOUT_MS);
->>>>>>> ac36a1e2
                 }
                 break;
             case QUERY_MESSAGE:
                 // TODO: not to support in the version
-<<<<<<< HEAD
-                break;
-            case CONSUMER_SEND_MSG_BACK: //TODO: CommitLogOffset 0
-=======
->>>>>>> ac36a1e2
                 break;
             default:
                 super.processRequestCommand(ctx, cmd);
