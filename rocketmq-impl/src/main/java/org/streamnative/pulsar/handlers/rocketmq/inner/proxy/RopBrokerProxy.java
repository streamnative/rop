/**
 * Licensed under the Apache License, Version 2.0 (the "License");
 * you may not use this file except in compliance with the License.
 * You may obtain a copy of the License at
 *
 * http://www.apache.org/licenses/LICENSE-2.0
 *
 * Unless required by applicable law or agreed to in writing, software
 * distributed under the License is distributed on an "AS IS" BASIS,
 * WITHOUT WARRANTIES OR CONDITIONS OF ANY KIND, either express or implied.
 * See the License for the specific language governing permissions and
 * limitations under the License.
 */

package org.streamnative.pulsar.handlers.rocketmq.inner.proxy;

import static org.apache.bookkeeper.util.ZkUtils.createFullPathOptimistic;
import static org.apache.bookkeeper.util.ZkUtils.deleteFullPathOptimistic;
import static org.apache.pulsar.broker.web.PulsarWebResource.joinPath;
import static org.apache.rocketmq.common.protocol.RequestCode.CONSUMER_SEND_MSG_BACK;
import static org.apache.rocketmq.common.protocol.RequestCode.GET_MAX_OFFSET;
import static org.apache.rocketmq.common.protocol.RequestCode.GET_MIN_OFFSET;
import static org.apache.rocketmq.common.protocol.RequestCode.PULL_MESSAGE;
import static org.apache.rocketmq.common.protocol.RequestCode.QUERY_MESSAGE;
import static org.apache.rocketmq.common.protocol.RequestCode.SEARCH_OFFSET_BY_TIMESTAMP;
import static org.apache.rocketmq.common.protocol.RequestCode.SEND_BATCH_MESSAGE;
import static org.apache.rocketmq.common.protocol.RequestCode.SEND_MESSAGE;
import static org.apache.rocketmq.common.protocol.RequestCode.SEND_MESSAGE_V2;
import static org.streamnative.pulsar.handlers.rocketmq.inner.zookeeper.RopZkUtils.BROKER_CLUSTER_PATH;
import static org.streamnative.pulsar.handlers.rocketmq.utils.CommonUtils.COLO_CHAR;
import static org.streamnative.pulsar.handlers.rocketmq.utils.CommonUtils.PULSAR_REAL_PARTITION_ID_TAG;
import static org.streamnative.pulsar.handlers.rocketmq.utils.CommonUtils.ROP_CACHE_EXPIRE_TIME_MS;
import static org.streamnative.pulsar.handlers.rocketmq.utils.CommonUtils.ROP_CACHE_INITIAL_SIZE;
import static org.streamnative.pulsar.handlers.rocketmq.utils.CommonUtils.ROP_CACHE_MAX_SIZE;
import static org.streamnative.pulsar.handlers.rocketmq.utils.CommonUtils.ROP_INNER_CLIENT_ADDRESS;
import static org.streamnative.pulsar.handlers.rocketmq.utils.CommonUtils.ROP_INNER_MESSAGE_ID;
import static org.streamnative.pulsar.handlers.rocketmq.utils.CommonUtils.ROP_INNER_REMOTE_CLIENT_TAG;
import static org.streamnative.pulsar.handlers.rocketmq.utils.CommonUtils.ROP_REQUEST_FROM_PROXY;
import static org.streamnative.pulsar.handlers.rocketmq.utils.CommonUtils.ROP_TRACE_START_TIME;
import static org.streamnative.pulsar.handlers.rocketmq.utils.PulsarUtil.autoExpanseBrokerGroupData;
import static org.streamnative.pulsar.handlers.rocketmq.utils.PulsarUtil.genBrokerGroupData;

import com.alibaba.fastjson.JSON;
import com.google.common.base.Joiner;
import com.google.common.base.Preconditions;
import com.google.common.base.Splitter;
import com.google.common.cache.Cache;
import com.google.common.cache.CacheBuilder;
import io.netty.channel.ChannelHandlerContext;
import java.net.InetSocketAddress;
import java.nio.charset.StandardCharsets;
import java.util.ArrayList;
import java.util.List;
import java.util.Map;
import java.util.Map.Entry;
import java.util.concurrent.ExecutorService;
import java.util.concurrent.TimeUnit;
import java.util.stream.Collectors;
import lombok.Getter;
import lombok.extern.slf4j.Slf4j;
import org.apache.bookkeeper.common.util.OrderedExecutor;
import org.apache.commons.lang3.StringUtils;
import org.apache.commons.lang3.math.NumberUtils;
import org.apache.logging.log4j.util.Strings;
import org.apache.pulsar.broker.PulsarService;
import org.apache.pulsar.broker.ServiceConfiguration;
import org.apache.pulsar.broker.loadbalance.impl.ModularLoadManagerImpl;
import org.apache.pulsar.broker.loadbalance.impl.ModularLoadManagerWrapper;
import org.apache.pulsar.client.api.ClientBuilder;
import org.apache.pulsar.client.api.PulsarClient;
import org.apache.pulsar.client.impl.PulsarClientImpl;
import org.apache.pulsar.common.naming.TopicName;
import org.apache.rocketmq.broker.mqtrace.ConsumeMessageHook;
import org.apache.rocketmq.broker.mqtrace.SendMessageHook;
import org.apache.rocketmq.client.exception.MQBrokerException;
import org.apache.rocketmq.common.MixAll;
import org.apache.rocketmq.common.filter.FilterAPI;
import org.apache.rocketmq.common.help.FAQUrl;
import org.apache.rocketmq.common.protocol.RequestCode;
import org.apache.rocketmq.common.protocol.ResponseCode;
import org.apache.rocketmq.common.protocol.header.ConsumerSendMsgBackRequestHeader;
import org.apache.rocketmq.common.protocol.header.GetMaxOffsetRequestHeader;
import org.apache.rocketmq.common.protocol.header.GetMaxOffsetResponseHeader;
import org.apache.rocketmq.common.protocol.header.GetMinOffsetRequestHeader;
import org.apache.rocketmq.common.protocol.header.GetMinOffsetResponseHeader;
import org.apache.rocketmq.common.protocol.header.PullMessageRequestHeader;
import org.apache.rocketmq.common.protocol.header.PullMessageResponseHeader;
import org.apache.rocketmq.common.protocol.header.SearchOffsetRequestHeader;
import org.apache.rocketmq.common.protocol.header.SearchOffsetResponseHeader;
import org.apache.rocketmq.common.protocol.header.SendMessageRequestHeader;
import org.apache.rocketmq.common.protocol.header.SendMessageResponseHeader;
import org.apache.rocketmq.common.protocol.heartbeat.MessageModel;
import org.apache.rocketmq.common.protocol.heartbeat.SubscriptionData;
import org.apache.rocketmq.common.subscription.SubscriptionGroupConfig;
import org.apache.rocketmq.common.sysflag.PullSysFlag;
import org.apache.rocketmq.remoting.ChannelEventListener;
import org.apache.rocketmq.remoting.common.RemotingHelper;
import org.apache.rocketmq.remoting.exception.RemotingCommandException;
import org.apache.rocketmq.remoting.protocol.RemotingCommand;
import org.apache.rocketmq.remoting.protocol.RemotingSysResponseCode;
import org.apache.zookeeper.CreateMode;
import org.apache.zookeeper.KeeperException;
import org.apache.zookeeper.ZooDefs.Ids;
import org.streamnative.pulsar.handlers.rocketmq.RocketMQServiceConfiguration;
import org.streamnative.pulsar.handlers.rocketmq.inner.PutMessageResult;
import org.streamnative.pulsar.handlers.rocketmq.inner.RocketMQBrokerController;
import org.streamnative.pulsar.handlers.rocketmq.inner.RocketMQRemoteServer;
import org.streamnative.pulsar.handlers.rocketmq.inner.consumer.CommitLogOffset;
import org.streamnative.pulsar.handlers.rocketmq.inner.consumer.ConsumerGroupInfo;
import org.streamnative.pulsar.handlers.rocketmq.inner.coordinator.RopCoordinator;
import org.streamnative.pulsar.handlers.rocketmq.inner.namesvr.MQTopicManager;
import org.streamnative.pulsar.handlers.rocketmq.inner.namesvr.NameserverProcessor;
import org.streamnative.pulsar.handlers.rocketmq.inner.processor.AdminBrokerProcessor;
import org.streamnative.pulsar.handlers.rocketmq.inner.processor.ClientManageProcessor;
import org.streamnative.pulsar.handlers.rocketmq.inner.processor.ConsumerManageProcessor;
import org.streamnative.pulsar.handlers.rocketmq.inner.processor.EndTransactionProcessor;
import org.streamnative.pulsar.handlers.rocketmq.inner.processor.PullMessageProcessor;
import org.streamnative.pulsar.handlers.rocketmq.inner.processor.QueryMessageProcessor;
import org.streamnative.pulsar.handlers.rocketmq.inner.processor.SendMessageProcessor;
import org.streamnative.pulsar.handlers.rocketmq.inner.producer.ClientTopicName;
import org.streamnative.pulsar.handlers.rocketmq.inner.trace.TraceContext;
import org.streamnative.pulsar.handlers.rocketmq.inner.trace.TraceManager;
import org.streamnative.pulsar.handlers.rocketmq.inner.zookeeper.RopClusterContent;
import org.streamnative.pulsar.handlers.rocketmq.inner.zookeeper.RopZkUtils;

/**
 * Rop broker proxy is a rocketmq request simulator
 * find the real broker that topicPartition is stored on
 * and transfer the request to the owner broke.
 */
@Slf4j
public class RopBrokerProxy extends RocketMQRemoteServer implements AutoCloseable {

    private static final int ROP_SERVICE_PORT = 9876;
    public static final String INNER_CLIENT_NAME_PREFIX = "rop_broker_proxy_";

    private final int internalRedirectTimeoutMs;
    private final int internalRedirectPullMsgTimeoutMs;
    private final RocketMQBrokerController brokerController;
    private final List<SendMessageHook> sendMessageHookList = new ArrayList<>();
    private final List<ConsumeMessageHook> consumeMessageHookList = new ArrayList<>();
    @Getter
    private RopZookeeperCacheService zkService;
    private RopCoordinator coordinator;
    private PulsarService pulsarService;
    private final OrderedExecutor orderedExecutor;
    private final List<ProcessorProxyRegister> processorProxyRegisters = new ArrayList<>();
    @Getter
    private final BrokerNetworkAPI brokerNetworkClients;
    @Getter
    private final BrokerNetworkAPI sendBrokerNetworkClients;
    @Getter
    private volatile String brokerTag = Strings.EMPTY;
    private final String clusterName;
    @Getter
    private final MQTopicManager mqTopicManager;
    private final ThreadLocal<RemotingCommand> sendResponseThreadLocal = ThreadLocal
            .withInitial(() -> RemotingCommand.createResponseCommand(SendMessageResponseHeader.class));
    private final ThreadLocal<PulsarClientImpl> pulsarClientThreadLocal = new ThreadLocal<>();
    private final Cache<TopicName, String> ownedBrokerCache = CacheBuilder.newBuilder()
            .initialCapacity(ROP_CACHE_INITIAL_SIZE).maximumSize(ROP_CACHE_MAX_SIZE)
            .expireAfterAccess(ROP_CACHE_EXPIRE_TIME_MS, TimeUnit.MILLISECONDS).build();
    @Getter
    private PullMessageProcessor pullMessageProcessor;

    public RopBrokerProxy(final RocketMQServiceConfiguration config, RocketMQBrokerController brokerController,
            final ChannelEventListener channelEventListener) {
        super(config, channelEventListener);
        this.clusterName = config.getClusterName();
        this.brokerController = brokerController;
        this.orderedExecutor = OrderedExecutor.newBuilder().numThreads(4).name("rop-ordered-executor").build();
        this.mqTopicManager = new MQTopicManager(brokerController);
        this.brokerNetworkClients = new BrokerNetworkAPI(this, config.getRopRemotingClientPoolSize());
        this.sendBrokerNetworkClients = new BrokerNetworkAPI(this, config.getRopRemotingClientPoolSize());

        this.internalRedirectTimeoutMs = brokerController.getServerConfig().getRopInternalRedirectTimeoutMs();
        this.internalRedirectPullMsgTimeoutMs = brokerController.getServerConfig()
                .getRopInternalRedirectPullMsgTimeoutMs();
    }

    private boolean checkTopicOwnerBroker(RemotingCommand cmd, TopicName pulsarTopicName, int queueId) {
        if (cmd.getExtFields().containsKey(PULSAR_REAL_PARTITION_ID_TAG)) {
            return true;
        }
        int pulsarTopicPartitionId = getPulsarTopicPartitionId(pulsarTopicName, queueId);
        boolean isOwner = mqTopicManager.isPartitionTopicOwner(pulsarTopicName, pulsarTopicPartitionId);
        cmd.addExtField(PULSAR_REAL_PARTITION_ID_TAG, String.valueOf(pulsarTopicPartitionId));
        return isOwner;
    }

    public int getPulsarTopicPartitionId(TopicName pulsarTopicName, int queueId) {
        try {
            Map<String, List<Integer>> pulsarTopicRoute = mqTopicManager
                    .getPulsarTopicRoute(pulsarTopicName, Strings.EMPTY);
            Preconditions.checkArgument(pulsarTopicRoute != null && !pulsarTopicRoute.isEmpty());
            List<Integer> pulsarPartitionIdList = pulsarTopicRoute.get(this.brokerTag);
            Preconditions.checkArgument(!pulsarPartitionIdList.isEmpty() && queueId < pulsarPartitionIdList.size());
            return pulsarPartitionIdList.get(queueId);
        } catch (RuntimeException e) {
            log.error("Rop [{}] [{}] getPulsarTopicPartitionId error.", pulsarTopicName, queueId, e);
            throw e;
        }
    }

    public List<Integer> getPulsarTopicPartitionIdList(TopicName pulsarTopicName) {
        try {
            Map<String, List<Integer>> pulsarTopicRoute = mqTopicManager
                    .getPulsarTopicRoute(pulsarTopicName, Strings.EMPTY);
            Preconditions.checkArgument(pulsarTopicRoute != null && !pulsarTopicRoute.isEmpty());
            return pulsarTopicRoute.get(this.brokerTag);
        } catch (RuntimeException e) {
            log.error("Rop [{}] [{}] getPulsarTopicPartitionIdList error.", pulsarTopicName, e);
            throw e;
        }
    }

    @Override
    public void processRequestCommand(ChannelHandlerContext ctx, RemotingCommand cmd) throws RemotingCommandException {
        try {
            switch (cmd.getCode()) {
                case PULL_MESSAGE:
                    PullMessageRequestHeader pullMsgHeader =
                            (PullMessageRequestHeader) cmd.decodeCommandCustomHeader(PullMessageRequestHeader.class);
                    ClientTopicName rmqTopic = new ClientTopicName(pullMsgHeader.getTopic());
                    TopicName pulsarTopicName = rmqTopic.toPulsarTopicName();
                    boolean isOwnedBroker = checkTopicOwnerBroker(cmd, pulsarTopicName,
                            pullMsgHeader.getQueueId());

                    if (isOwnedBroker) {
                        log.trace("process owned broker pull request[{}].", cmd);
                        super.processRequestCommand(ctx, cmd);
                    } else {
                        log.trace("process unowned broker pull request[{}].", cmd);
                        SubscriptionData subscriptionData = this.brokerController.getConsumerManager()
                                .findSubscriptionData(pullMsgHeader.getConsumerGroup(), pullMsgHeader.getTopic());
                        int sysFlag = pullMsgHeader.getSysFlag();
                        if (subscriptionData == null) {
                            if (!PullSysFlag.hasSubscriptionFlag(sysFlag)) {
                                RemotingCommand consumeResponse = RemotingCommand
                                        .createResponseCommand(PullMessageResponseHeader.class);
                                consumeResponse.setOpaque(cmd.getOpaque());
                                consumeResponse.setCode(ResponseCode.SUBSCRIPTION_NOT_EXIST);
                                consumeResponse.setRemark(
                                        "[proxy]the consumer's group info not exist" + FAQUrl
                                                .suggestTodo(FAQUrl.SAME_GROUP_DIFFERENT_TOPIC));
                                ctx.writeAndFlush(consumeResponse);
                                return;
                            }
                            subscriptionData = FilterAPI.build(
                                    pullMsgHeader.getTopic(), pullMsgHeader.getSubscription(),
                                    pullMsgHeader.getExpressionType()
                            );
                        }

                        ConsumerGroupInfo consumerGroupInfo = this.brokerController.getConsumerManager()
                                .getConsumerGroupInfo(pullMsgHeader.getConsumerGroup());
                        if (!PullSysFlag.hasSubscriptionFlag(sysFlag)) {
                            if (consumerGroupInfo == null) {
                                RemotingCommand consumeResponse = RemotingCommand
                                        .createResponseCommand(PullMessageResponseHeader.class);
                                log.warn("[proxy]the consumer's group info not exist, group: {}",
                                        pullMsgHeader.getConsumerGroup());
                                consumeResponse.setOpaque(cmd.getOpaque());
                                consumeResponse.setCode(ResponseCode.SUBSCRIPTION_NOT_EXIST);
                                consumeResponse.setRemark(
                                        "[proxy]the consumer's group info not exist" + FAQUrl
                                                .suggestTodo(FAQUrl.SAME_GROUP_DIFFERENT_TOPIC));
                                ctx.writeAndFlush(consumeResponse);
                                return;
                            }
                        }

                        SubscriptionGroupConfig subscriptionGroupConfig = this.brokerController
                                .getSubscriptionGroupManager()
                                .findSubscriptionGroupConfig(pullMsgHeader.getConsumerGroup());
                        if (null == subscriptionGroupConfig) {
                            RemotingCommand consumeResponse = RemotingCommand
                                    .createResponseCommand(PullMessageResponseHeader.class);
                            consumeResponse.setCode(ResponseCode.SUBSCRIPTION_GROUP_NOT_EXIST);
                            consumeResponse.setRemark(
                                    String.format("[proxy]subscription group [%s] does not exist, %s",
                                            pullMsgHeader.getConsumerGroup(),
                                            FAQUrl.suggestTodo(FAQUrl.SUBSCRIPTION_GROUP_NOT_EXIST)));
                            ctx.writeAndFlush(consumeResponse);
                            return;
                        }

                        if (!subscriptionGroupConfig.isConsumeBroadcastEnable()
                                && consumerGroupInfo.getMessageModel() == MessageModel.BROADCASTING) {
                            RemotingCommand consumeResponse = RemotingCommand
                                    .createResponseCommand(PullMessageResponseHeader.class);
                            consumeResponse.setOpaque(cmd.getOpaque());
                            consumeResponse.setCode(ResponseCode.NO_PERMISSION);
                            consumeResponse
                                    .setRemark("[proxy]the consumer group[" + pullMsgHeader.getConsumerGroup()
                                            + "] can not consume by broadcast way");
                            ctx.writeAndFlush(consumeResponse);
                            return;
                        }

                        pullMsgHeader.setExpressionType(subscriptionData.getExpressionType());
                        pullMsgHeader.setSubscription(subscriptionData.getSubString());
                        boolean hasSuspendFlag = PullSysFlag.hasSuspendFlag(sysFlag);
                        boolean hasCommitOffsetFlag = PullSysFlag.hasCommitOffsetFlag(sysFlag);
                        sysFlag = PullSysFlag
                                .buildSysFlag(hasCommitOffsetFlag, hasSuspendFlag, true, false);
                        pullMsgHeader.setSysFlag(sysFlag);
                        processNonOwnedBrokerPullRequest(ctx, cmd, pullMsgHeader, pulsarTopicName,
                                internalRedirectPullMsgTimeoutMs);
                    }
                    break;
                case SEND_MESSAGE:
                case SEND_MESSAGE_V2:
                case SEND_BATCH_MESSAGE:
                    // mark trace start time and proxy info
                    cmd.getExtFields().put(ROP_TRACE_START_TIME, String.valueOf(System.currentTimeMillis()));
                    if (cmd.getExtFields().containsKey(PULSAR_REAL_PARTITION_ID_TAG)) {
                        cmd.addExtField(ROP_REQUEST_FROM_PROXY, "true");
                    }

                    RemotingCommand sendResponse = sendResponseThreadLocal.get();
                    SendMessageRequestHeader sendHeader = SendMessageProcessor.parseRequestHeader(cmd);
                    sendResponse.setCode(-1);
                    SendMessageProcessor
                            .msgCheck(brokerController.getServerConfig(), mqTopicManager, ctx, sendHeader,
                                    sendResponse);
                    if (sendResponse.getCode() != -1) {
                        //fail to msgCheck and flush error at once;
                        ctx.writeAndFlush(sendResponse);
                        break;
                    }

                    String topic = sendHeader.getTopic();
                    int queueId = sendHeader.getQueueId();
                    rmqTopic = new ClientTopicName(topic);
                    pulsarTopicName = rmqTopic.toPulsarTopicName();
                    isOwnedBroker = checkTopicOwnerBroker(cmd, pulsarTopicName, queueId);
                    if (isOwnedBroker) {
                        log.trace("process owned broker send request[{}].", cmd);
                        super.processRequestCommand(ctx, cmd);
                    } else {
                        log.trace("process unowned broker send request[{}].", cmd);
                        processNonOwnedBrokerSendRequest(ctx, cmd, sendHeader, pulsarTopicName,
                                internalRedirectTimeoutMs);
                    }
                    break;
                case CONSUMER_SEND_MSG_BACK:
                    final ConsumerSendMsgBackRequestHeader requestHeader =
                            (ConsumerSendMsgBackRequestHeader) cmd
                                    .decodeCommandCustomHeader(ConsumerSendMsgBackRequestHeader.class);
                    CommitLogOffset commitLogOffset = new CommitLogOffset(requestHeader.getOffset());
                    topic = commitLogOffset.isRetryTopic() ? MixAll.getRetryTopic(requestHeader.getGroup())
                            : requestHeader.getOriginTopic();
                    int pulsarPartitionId = commitLogOffset.getPartitionId();
                    rmqTopic = new ClientTopicName(topic);
                    pulsarTopicName = rmqTopic.toPulsarTopicName();
                    isOwnedBroker = mqTopicManager.isPartitionTopicOwner(pulsarTopicName, pulsarPartitionId);
                    if (isOwnedBroker) {
                        super.processRequestCommand(ctx, cmd);
                    } else {
                        processNonOwnedBrokerConsumerSendBackRequest(ctx, cmd, requestHeader, pulsarTopicName,
                                pulsarPartitionId, internalRedirectTimeoutMs);
                    }
                    break;
                case QUERY_MESSAGE:
                    // TODO: not to support in the version
                    break;
                case GET_MAX_OFFSET:
                    final GetMinOffsetRequestHeader getMaxOffsetHeader =
                            (GetMinOffsetRequestHeader) cmd.decodeCommandCustomHeader(GetMinOffsetRequestHeader.class);

                    topic = getMaxOffsetHeader.getTopic();
                    queueId = getMaxOffsetHeader.getQueueId();
                    rmqTopic = new ClientTopicName(topic);
                    pulsarTopicName = rmqTopic.toPulsarTopicName();
                    isOwnedBroker = checkTopicOwnerBroker(cmd, pulsarTopicName, queueId);
                    if (isOwnedBroker) {
                        log.trace("process owned broker getMaxOffset request[{}].", cmd);
                        super.processRequestCommand(ctx, cmd);
                    } else {
                        log.trace("process unowned broker getMaxOffset request[{}].", cmd);
                        processGetMaxOffsetRequest(ctx, cmd, pulsarTopicName, internalRedirectTimeoutMs);
                    }
                    break;
                case GET_MIN_OFFSET:
                    final GetMinOffsetRequestHeader getMinOffsetHeader =
                            (GetMinOffsetRequestHeader) cmd.decodeCommandCustomHeader(GetMinOffsetRequestHeader.class);

                    topic = getMinOffsetHeader.getTopic();
                    queueId = getMinOffsetHeader.getQueueId();
                    rmqTopic = new ClientTopicName(topic);
                    pulsarTopicName = rmqTopic.toPulsarTopicName();
                    isOwnedBroker = checkTopicOwnerBroker(cmd, pulsarTopicName, queueId);
                    if (isOwnedBroker) {
                        log.trace("process owned broker getMinOffset request[{}].", cmd);
                        super.processRequestCommand(ctx, cmd);
                    } else {
                        log.trace("process unowned broker getMinOffset request[{}].", cmd);
                        processGetMinOffsetRequest(ctx, cmd, pulsarTopicName, internalRedirectTimeoutMs);
                    }
                    break;
                case SEARCH_OFFSET_BY_TIMESTAMP:
                    final SearchOffsetRequestHeader searchOffsetByTimestampHeader =
                            (SearchOffsetRequestHeader) cmd.decodeCommandCustomHeader(SearchOffsetRequestHeader.class);

                    topic = searchOffsetByTimestampHeader.getTopic();
                    queueId = searchOffsetByTimestampHeader.getQueueId();
                    rmqTopic = new ClientTopicName(topic);
                    pulsarTopicName = rmqTopic.toPulsarTopicName();
                    isOwnedBroker = checkTopicOwnerBroker(cmd, pulsarTopicName, queueId);
                    if (isOwnedBroker) {
                        log.trace("process owned broker searchOffsetByTimestamp request[{}].", cmd);
                        super.processRequestCommand(ctx, cmd);
                    } else {
                        log.trace("process unowned broker searchOffsetByTimestamp request[{}].", cmd);
                        processSearchOffsetByTimestampRequest(ctx, cmd, pulsarTopicName, internalRedirectTimeoutMs);
                    }
                    break;
                default:
                    super.processRequestCommand(ctx, cmd);
                    break;
            }
        } catch (Exception e) {
            log.warn("Rop processRequestCommand error, RemotingCommand: [{}]", cmd, e);
            final RemotingCommand response = RemotingCommand
                    .createResponseCommand(RemotingSysResponseCode.SYSTEM_ERROR, "Wrong routing info.");
            response.setOpaque(cmd.getOpaque());
            ctx.writeAndFlush(response);
        }

    }

    public long searchOffsetByTimestamp(ClientTopicName clientTopicName, int queueId, int pulsarPartitionId,
            long timestamp) throws Exception {
        SearchOffsetRequestHeader requestHeader = new SearchOffsetRequestHeader();
        requestHeader.setTopic(clientTopicName.getRmqTopicName());
        requestHeader.setQueueId(queueId);
        requestHeader.setTimestamp(timestamp);
        RemotingCommand request = RemotingCommand.createRequestCommand(SEARCH_OFFSET_BY_TIMESTAMP, requestHeader);
        request.addExtField(PULSAR_REAL_PARTITION_ID_TAG, String.valueOf(pulsarPartitionId));

        TopicName pulsarTopicName = TopicName.get(clientTopicName.getPulsarTopicName());
        TopicName partitionedTopicName = pulsarTopicName.getPartition(pulsarPartitionId);
        String address = lookupPulsarTopicBroker(partitionedTopicName);

        RemotingCommand response = brokerNetworkClients.invokeSync(address, request, 5000);
        assert response != null;
        if (response.getCode() == ResponseCode.SUCCESS) {
            SearchOffsetResponseHeader responseHeader =
                    (SearchOffsetResponseHeader) response.decodeCommandCustomHeader(SearchOffsetResponseHeader.class);
            return responseHeader.getOffset();
        }

        throw new MQBrokerException(response.getCode(), response.getRemark());
    }

    public long searchMaxOffset(ClientTopicName clientTopicName, int queueId, int pulsarPartitionId)
            throws Exception {
        GetMaxOffsetRequestHeader requestHeader = new GetMaxOffsetRequestHeader();
        requestHeader.setTopic(clientTopicName.getRmqTopicName());
        requestHeader.setQueueId(queueId);
        RemotingCommand request = RemotingCommand.createRequestCommand(RequestCode.GET_MAX_OFFSET, requestHeader);
        request.addExtField(PULSAR_REAL_PARTITION_ID_TAG, String.valueOf(pulsarPartitionId));

        TopicName pulsarTopicName = TopicName.get(clientTopicName.getPulsarTopicName());
        TopicName partitionedTopicName = pulsarTopicName.getPartition(pulsarPartitionId);
        String address = lookupPulsarTopicBroker(partitionedTopicName);

        RemotingCommand response = brokerNetworkClients.invokeSync(address, request, 5000);
        assert response != null;
        if (response.getCode() == ResponseCode.SUCCESS) {
            GetMaxOffsetResponseHeader responseHeader =
                    (GetMaxOffsetResponseHeader) response.decodeCommandCustomHeader(GetMaxOffsetResponseHeader.class);

            return responseHeader.getOffset();
        }

        throw new MQBrokerException(response.getCode(), response.getRemark());
    }

    private void processNonOwnedBrokerConsumerSendBackRequest(ChannelHandlerContext ctx, RemotingCommand cmd,
            ConsumerSendMsgBackRequestHeader requestHeader,
            TopicName pulsarTopicName, int pulsarPartitionId, long timeout) {
        TopicName partitionedTopicName = pulsarTopicName.getPartition(pulsarPartitionId);
        String address = lookupPulsarTopicBroker(partitionedTopicName);
        final int opaque = cmd.getOpaque();
        try {
            cmd.addExtField(ROP_INNER_REMOTE_CLIENT_TAG, INNER_CLIENT_NAME_PREFIX + requestHeader.getGroup());
            cmd.addExtField(ROP_INNER_CLIENT_ADDRESS, RemotingHelper.parseChannelRemoteAddr(ctx.channel()));
            brokerNetworkClients.invokeAsync(address, cmd, timeout, (responseFuture) -> {
                RemotingCommand response = responseFuture.getResponseCommand();
                if (response != null) {
                    response.setOpaque(opaque);
                    response.markResponseType();
                    ctx.writeAndFlush(response);
                } else {
                    log.warn("processNonOwnedBrokerConsumerSendBackRequest[sendMsgBack] return null");
                    ownedBrokerCache.invalidate(partitionedTopicName);
                    response = RemotingCommand.createResponseCommand(null);
                    response.setOpaque(opaque);
                    response.setCode(ResponseCode.SYSTEM_ERROR);
                    response.setRemark("processNonOwnedBrokerConsumerSendBackRequest[sendMsgBack] return null");
                    ctx.writeAndFlush(response);
                }
            });
        } catch (Exception e) {
            log.warn("BrokerNetworkAPI invokeAsync[sendMsgBack] error.", e);
            ownedBrokerCache.invalidate(partitionedTopicName);
            RemotingCommand response = RemotingCommand.createResponseCommand(null);
            response.setOpaque(opaque);
            response.setCode(ResponseCode.SYSTEM_ERROR);
            response.setRemark("BrokerNetworkAPI invokeAsync[sendMsgBack] error");
            ctx.writeAndFlush(response);
        }
    }

    private void processNonOwnedBrokerSendRequest(ChannelHandlerContext ctx, RemotingCommand cmd,
            SendMessageRequestHeader sendHeader,
            TopicName pulsarTopicName, long timeout) {
        int pulsarPartitionId = Integer.parseInt(cmd.getExtFields().get(PULSAR_REAL_PARTITION_ID_TAG));
        TopicName partitionedTopicName = pulsarTopicName.getPartition(pulsarPartitionId);
        String address = lookupPulsarTopicBroker(partitionedTopicName);
        log.debug("processNonOwnedBrokerSendRequest [topic={},pid={}] and address=[{}].", pulsarTopicName,
                pulsarPartitionId, address);
        final int opaque = cmd.getOpaque();
        long startTime = System.currentTimeMillis();

        try {
            cmd.addExtField(ROP_INNER_REMOTE_CLIENT_TAG, INNER_CLIENT_NAME_PREFIX + sendHeader.getProducerGroup());
            cmd.addExtField(ROP_INNER_CLIENT_ADDRESS, RemotingHelper.parseChannelRemoteAddr(ctx.channel()));
            if (cmd.isOnewayRPC()) {
                brokerNetworkClients.invokeOneway(address, cmd, timeout);
                return;
            }
<<<<<<< HEAD
            TraceContext traceContext =
                    this.brokerController.isRopTraceEnable() ? TraceContext.buildMsgContext(ctx, sendHeader) : null;
            brokerNetworkClients.invokeAsync(address, cmd, timeout, (responseFuture) -> {
=======
            sendBrokerNetworkClients.invokeAsync(address, cmd, timeout, (responseFuture) -> {
>>>>>>> e5a07baf
                RemotingCommand sendResponse = responseFuture.getResponseCommand();

                if (System.currentTimeMillis() - startTime > 3000) {
                    log.warn("RoP proxy timeout [request={}], [response={}], address=[{}]. Cost = [{}ms]",
                            cmd, sendResponse, address, System.currentTimeMillis() - startTime);
                }

                if (sendResponse != null) {
                    sendResponse.setOpaque(opaque);
                    sendResponse.markResponseType();
                    ctx.writeAndFlush(sendResponse);
                } else {
                    log.warn("processNonOwnedBrokerSendRequest invokeAsync error[request={}]. Cost = [{}ms]",
                            cmd, System.currentTimeMillis() - startTime);
                    ownedBrokerCache.invalidate(partitionedTopicName);
                    sendResponse = sendResponseThreadLocal.get();
                    sendResponse.setOpaque(opaque);
                    sendResponse.markResponseType();
                    sendResponse.setCode(ResponseCode.SYSTEM_ERROR);
                    sendResponse.setRemark("processNonOwnedBrokerSendRequest invokeAsync error");
                    ctx.writeAndFlush(sendResponse);
                }

                if (traceContext != null) {
                    List<PutMessageResult> putMessageResults = JSON
                            .parseArray(sendResponse.getExtFields().get(ROP_INNER_MESSAGE_ID), PutMessageResult.class);
                    for (PutMessageResult result : putMessageResults) {
                        traceContext.setOffset(result.getOffset());
                        traceContext.setMsgId(result.getMsgId());
                        traceContext.setMsgKey(result.getMsgKey());
                        traceContext.setTags(result.getMsgTag());
                        traceContext.setOffsetMsgId(result.getOffsetMsgId());
                        traceContext.setPulsarMsgId(result.getPulsarMsgId());
                        traceContext.setPartitionId(pulsarPartitionId);
                        traceContext.setPutStartTime(NumberUtils
                                .toLong(cmd.getExtFields().get(ROP_TRACE_START_TIME), System.currentTimeMillis()));
                        traceContext.setEndTime(System.currentTimeMillis());
                        traceContext.setDuration(System.currentTimeMillis() - traceContext.getPutStartTime());
                        traceContext.setCode(sendResponse.getCode());
                        TraceManager.get().tracePut(traceContext);
                    }
                }
            });

            if (System.currentTimeMillis() - startTime > 3000) {
                log.warn("RoP proxy invokeAsync timeout [request={}], address=[{}]. Cost = [{}ms]",
                        cmd, address, System.currentTimeMillis() - startTime);
            }

        } catch (Exception e) {
            log.warn("BrokerNetworkAPI proxy invokeAsyncSend request error[request={}]. Cost = [{}ms]",
                    cmd, System.currentTimeMillis() - startTime, e);
            ownedBrokerCache.invalidate(partitionedTopicName);
            RemotingCommand sendResponse = sendResponseThreadLocal.get();
            sendResponse.setOpaque(opaque);
            sendResponse.markResponseType();
            sendResponse.setCode(ResponseCode.SYSTEM_ERROR);
            sendResponse.setRemark("BrokerNetworkAPI invokeAsync[send] error");
            ctx.writeAndFlush(sendResponse);
        }
    }


    private void processGetMaxOffsetRequest(ChannelHandlerContext ctx, RemotingCommand cmd,
            TopicName pulsarTopicName, long timeout) {
        int pulsarPartitionId = Integer.parseInt(cmd.getExtFields().get(PULSAR_REAL_PARTITION_ID_TAG));
        TopicName partitionedTopicName = pulsarTopicName.getPartition(pulsarPartitionId);
        String address = lookupPulsarTopicBroker(partitionedTopicName);
        log.debug("processGetMaxOffsetRequest [topic={},pid={}] and address=[{}].", pulsarTopicName,
                pulsarPartitionId, address);
        final int opaque = cmd.getOpaque();
        try {
            brokerNetworkClients.invokeAsync(address, cmd, timeout, (responseFuture) -> {
                RemotingCommand getMaxOffsetResponse = responseFuture.getResponseCommand();
                if (getMaxOffsetResponse != null) {
                    getMaxOffsetResponse.setOpaque(opaque);
                    getMaxOffsetResponse.markResponseType();
                    ctx.writeAndFlush(getMaxOffsetResponse);
                } else {
                    log.trace("processGetMaxOffsetRequest invokeAsync error[request={}].", cmd);
                    ownedBrokerCache.invalidate(partitionedTopicName);
                    getMaxOffsetResponse = RemotingCommand
                            .createResponseCommand(GetMaxOffsetResponseHeader.class);
                    getMaxOffsetResponse.setOpaque(opaque);
                    getMaxOffsetResponse.setCode(ResponseCode.SYSTEM_ERROR);
                    getMaxOffsetResponse.setRemark("processGetMaxOffsetRequest invokeAsync error");
                    ctx.writeAndFlush(getMaxOffsetResponse);
                }
            });
        } catch (Exception e) {
            log.warn("BrokerNetworkAPI processGetMaxOffsetRequest error.", e);
            ownedBrokerCache.invalidate(partitionedTopicName);
            RemotingCommand getMaxOffsetResponse = RemotingCommand
                    .createResponseCommand(GetMaxOffsetResponseHeader.class);
            getMaxOffsetResponse.setOpaque(opaque);
            getMaxOffsetResponse.setCode(ResponseCode.SYSTEM_ERROR);
            getMaxOffsetResponse.setRemark("BrokerNetworkAPI processGetMaxOffsetRequest error");
            ctx.writeAndFlush(getMaxOffsetResponse);
        }
    }

    private void processGetMinOffsetRequest(ChannelHandlerContext ctx, RemotingCommand cmd,
            TopicName pulsarTopicName, long timeout) {
        int pulsarPartitionId = Integer.parseInt(cmd.getExtFields().get(PULSAR_REAL_PARTITION_ID_TAG));
        TopicName partitionedTopicName = pulsarTopicName.getPartition(pulsarPartitionId);
        String address = lookupPulsarTopicBroker(partitionedTopicName);
        log.debug("processGetMinOffsetRequest [topic={},pid={}] and address=[{}].", pulsarTopicName,
                pulsarPartitionId, address);
        final int opaque = cmd.getOpaque();
        try {
            brokerNetworkClients.invokeAsync(address, cmd, timeout, (responseFuture) -> {
                RemotingCommand getMinOffsetResponse = responseFuture.getResponseCommand();
                if (getMinOffsetResponse != null) {
                    getMinOffsetResponse.setOpaque(opaque);
                    getMinOffsetResponse.markResponseType();
                    ctx.writeAndFlush(getMinOffsetResponse);
                } else {
                    log.trace("processGetMinOffsetRequest invokeAsync error[request={}].", cmd);
                    ownedBrokerCache.invalidate(partitionedTopicName);
                    getMinOffsetResponse = RemotingCommand.createResponseCommand(GetMinOffsetResponseHeader.class);
                    getMinOffsetResponse.setOpaque(opaque);
                    getMinOffsetResponse.setCode(ResponseCode.SYSTEM_ERROR);
                    getMinOffsetResponse.setRemark("processGetMinOffsetRequest invokeAsync error");
                    ctx.writeAndFlush(getMinOffsetResponse);
                }
            });
        } catch (Exception e) {
            log.warn("BrokerNetworkAPI processGetMinOffsetRequest error.", e);
            ownedBrokerCache.invalidate(partitionedTopicName);
            RemotingCommand getMinOffsetResponse = RemotingCommand
                    .createResponseCommand(GetMinOffsetResponseHeader.class);
            getMinOffsetResponse.setOpaque(opaque);
            getMinOffsetResponse.setCode(ResponseCode.SYSTEM_ERROR);
            getMinOffsetResponse.setRemark("BrokerNetworkAPI processGetMinOffsetRequest error");
            ctx.writeAndFlush(getMinOffsetResponse);
        }
    }

    private void processSearchOffsetByTimestampRequest(ChannelHandlerContext ctx, RemotingCommand cmd,
            TopicName pulsarTopicName, long timeout) {
        int pulsarPartitionId = Integer.parseInt(cmd.getExtFields().get(PULSAR_REAL_PARTITION_ID_TAG));
        TopicName partitionedTopicName = pulsarTopicName.getPartition(pulsarPartitionId);
        String address = lookupPulsarTopicBroker(partitionedTopicName);
        log.debug("processSearchOffsetByTimestampRequest [topic={},pid={}] and address=[{}].", pulsarTopicName,
                pulsarPartitionId, address);
        final int opaque = cmd.getOpaque();
        try {
            brokerNetworkClients.invokeAsync(address, cmd, timeout, (responseFuture) -> {
                RemotingCommand searchOffsetByTimestampResponse = responseFuture.getResponseCommand();
                if (searchOffsetByTimestampResponse != null) {
                    searchOffsetByTimestampResponse.setOpaque(opaque);
                    searchOffsetByTimestampResponse.markResponseType();
                    ctx.writeAndFlush(searchOffsetByTimestampResponse);
                } else {
                    log.trace("processSearchOffsetByTimestampRequest invokeAsync error[request={}].", cmd);
                    ownedBrokerCache.invalidate(partitionedTopicName);
                    searchOffsetByTimestampResponse = RemotingCommand
                            .createResponseCommand(SearchOffsetResponseHeader.class);
                    searchOffsetByTimestampResponse.setOpaque(opaque);
                    searchOffsetByTimestampResponse.setCode(ResponseCode.SYSTEM_ERROR);
                    searchOffsetByTimestampResponse
                            .setRemark("processSearchOffsetByTimestampRequest invokeAsync error");
                    ctx.writeAndFlush(searchOffsetByTimestampResponse);
                }
            });
        } catch (Exception e) {
            log.warn("BrokerNetworkAPI processSearchOffsetByTimestampRequest error.", e);
            ownedBrokerCache.invalidate(partitionedTopicName);
            RemotingCommand searchOffsetByTimestampResponse = RemotingCommand
                    .createResponseCommand(SearchOffsetResponseHeader.class);
            searchOffsetByTimestampResponse.setOpaque(opaque);
            searchOffsetByTimestampResponse.setCode(ResponseCode.SYSTEM_ERROR);
            searchOffsetByTimestampResponse.setRemark("BrokerNetworkAPI processSearchOffsetByTimestampRequest error");
            ctx.writeAndFlush(searchOffsetByTimestampResponse);
        }
    }

    private void processNonOwnedBrokerPullRequest(ChannelHandlerContext ctx, RemotingCommand cmd,
            PullMessageRequestHeader pullMsgHeader,
            TopicName pulsarTopicName, long timeout) {
        int pulsarPartitionId = Integer.parseInt(cmd.getExtFields().get(PULSAR_REAL_PARTITION_ID_TAG));
        TopicName partitionedTopicName = pulsarTopicName.getPartition(pulsarPartitionId);
        String address = lookupPulsarTopicBroker(partitionedTopicName);
        final int opaque = cmd.getOpaque();
        try {
            RemotingCommand newCmd = RemotingCommand.createRequestCommand(RequestCode.PULL_MESSAGE, pullMsgHeader);
            newCmd.addExtField(ROP_INNER_REMOTE_CLIENT_TAG,
                    INNER_CLIENT_NAME_PREFIX + pullMsgHeader.getConsumerGroup());
            // The change fo rop acl, for new cmd, the access key is null.
            newCmd.getExtFields().putAll(cmd.getExtFields());
            newCmd.addExtField(PULSAR_REAL_PARTITION_ID_TAG, String.valueOf(pulsarPartitionId));
            newCmd.addExtField(ROP_INNER_CLIENT_ADDRESS, RemotingHelper.parseChannelRemoteAddr(ctx.channel()));
            brokerNetworkClients.invokeAsync(address, newCmd, timeout, (responseFuture) -> {
                RemotingCommand pullResponse = responseFuture.getResponseCommand();
                if (pullResponse != null) {
                    pullResponse.setOpaque(opaque);
                    pullResponse.markResponseType();
                    ctx.writeAndFlush(pullResponse);
                } else {
                    log.error("Rop processNonOwnedBrokerPullRequest[request={}] pullResponse is null.", newCmd);
                }
            });
        } catch (Exception e) {
            log.warn("BrokerNetworkAPI invokeAsync error.", e);
            ownedBrokerCache.invalidate(partitionedTopicName);
            RemotingCommand consumeResponse = RemotingCommand.createResponseCommand(PullMessageResponseHeader.class);
            consumeResponse.setOpaque(opaque);
            consumeResponse.setCode(ResponseCode.SYSTEM_ERROR);
            consumeResponse.setRemark("BrokerNetworkAPI invokeAsync error");
            ctx.writeAndFlush(consumeResponse);
        }
    }

    @Override
    public void start() {
        super.start();
        try {
            this.pulsarService = brokerController.getBrokerService().pulsar();
            ServiceConfiguration config = this.pulsarService.getConfig();
            RopZookeeperCache ropZkCache = new RopZookeeperCache(pulsarService.getZkClientFactory(),
                    (int) config.getZooKeeperSessionTimeoutMillis(),
                    config.getZooKeeperOperationTimeoutSeconds(), config.getZookeeperServers(), orderedExecutor,
                    brokerController.getScheduledExecutorService(), config.getZooKeeperCacheExpirySeconds());
            this.zkService = new RopZookeeperCacheService(ropZkCache);
            this.zkService.start();

            initClusterMeta();
            setBrokerTagListener();

            this.mqTopicManager.start(zkService);
        } catch (Exception e) {
            log.error("RopBrokerProxy fail to start.", e);
            throw new RuntimeException("RopBrokerProxy not running.");
        }
    }

    private void initClusterMeta() throws Exception {
        RopClusterContent clusterContent = zkService.getClusterContent();
        List<String> activeBrokers = getActiveBrokers();
        int ropBrokerReplicationNum = getConfig().getRopBrokerReplicationNum();
        Preconditions.checkArgument(ropBrokerReplicationNum > 0);
        if (clusterContent == null) {
            //initialize RoP cluster metadata
            RopClusterContent defaultClusterContent = new RopClusterContent();
            defaultClusterContent.setClusterName(clusterName);
            log.info("RoP cluster[{}] broker list: {}.", defaultClusterContent.getClusterName(),
                    activeBrokers.toString());
            defaultClusterContent
                    .setBrokerCluster(
                            genBrokerGroupData(activeBrokers, ropBrokerReplicationNum));
            zkService.setJsonObjectForPath(BROKER_CLUSTER_PATH, defaultClusterContent);
            zkService.getClusterDataCache().reloadCache(BROKER_CLUSTER_PATH);
        } else if (getConfig().isAutoCreateRopClusterMeta()) {
            if (autoExpanseBrokerGroupData(clusterContent, activeBrokers, ropBrokerReplicationNum)) {
                zkService.setJsonObjectForPath(BROKER_CLUSTER_PATH, clusterContent);
                zkService.getClusterDataCache().reloadCache(BROKER_CLUSTER_PATH);
            }
        }
        log.info("RoP cluster metadata is: [{}].", zkService.getClusterContent());
    }

    public String getActiveBrokerByBrokerTag(String brokerTag) {
        try {
            RopClusterContent clusterContent = zkService.getClusterContent();
            List<String> routingBrokers = clusterContent.getBrokerCluster().get(brokerTag);
            List<String> activeBrokers = getActiveBrokers();
            routingBrokers.retainAll(activeBrokers);
            return routingBrokers.get(0);
        } catch (Exception e) {
            log.error("RoP cluster metadata is missing, service can't run correctly.");
        }
        return Strings.EMPTY;
    }

    private String setBrokerTagListener() {
        String brokerHost = brokerController.getBrokerHost();
        RopClusterContent clusterContent = zkService.getClusterContent();
        for (Entry<String, List<String>> entry : clusterContent.getBrokerCluster().entrySet()) {
            if (entry.getValue().contains(brokerHost)) {
                this.brokerTag = entry.getKey();
            }
        }
        zkService.getClusterDataCache().registerListener((path, data, stat) -> {
            if (BROKER_CLUSTER_PATH.equals(path)) {
                log.info("the cluster[{}] configure have changed, new configure: [{}].",
                        clusterContent.getClusterName(), data);
                String host = brokerController.getBrokerHost();
                for (Entry<String, List<String>> entry : data.getBrokerCluster().entrySet()) {
                    if (entry.getValue().contains(host)) {
                        brokerTag = entry.getKey();
                        log.info("current broker tag = {}.", brokerTag);
                    }
                }
            }
        });
        if (this.brokerTag.equals(Strings.EMPTY)) {
            log.warn("host[{}] isn't belong to current cluster[{}].", brokerHost, getConfig().getClusterName());
        }
        log.info("current broker tag = {}.", brokerTag);
        return brokerTag;
    }

    @Override
    public void close() throws Exception {
        this.coordinator.close();
        this.zkService.close();
        this.brokerNetworkClients.close();
        this.mqTopicManager.shutdown();
    }

    // such as: /rop/brokers/{xxx,}
    private void registerBrokerZNode() {
        String hostName = this.brokerController.getBrokerHost();
        String brokerPathRoot = RopZkUtils.BROKERS_PATH;
        String localAddressPath = joinPath(brokerPathRoot, hostName);
        this.zkService.getBrokerCache()
                .getAsync(localAddressPath)
                .thenApply(brokerInfo -> {
                    try {
                        if (brokerInfo.isPresent()) {
                            log.info("broker[{}] is already exists, delete it first.",
                                    hostName);
                            deleteFullPathOptimistic(zkService.getZookeeperCache().getZooKeeper(), localAddressPath,
                                    -1);
                        }

                        createFullPathOptimistic(zkService.getZookeeperCache().getZooKeeper(),
                                localAddressPath,
                                hostName.getBytes(StandardCharsets.UTF_8),
                                Ids.OPEN_ACL_UNSAFE,
                                CreateMode.EPHEMERAL);
                        zkService.getBrokerCache().reloadCache(localAddressPath);
                        log.info("broker address ===========>[{}].",
                                zkService.getBrokerCache().getDataIfPresent(localAddressPath));
                    } catch (KeeperException | InterruptedException e) {
                        log.warn("broker[{}] is already exists.", hostName, e);
                    }
                    return null;
                });
    }

    public void registerProcessor() {
        // SendMessageProcessor
        processorProxyRegisters.add(new SendMessageProcessorProxy(brokerController.getSendMessageExecutor()));

        // PullMessageProcessor
        processorProxyRegisters.add(new PullMessageProcessorProxy(brokerController.getPullMessageExecutor()));

        // QueryMessageProcessor
        processorProxyRegisters.add(new QueryMessageProcessorProxy(brokerController.getQueryMessageExecutor()));

        // ClientManageProcessor
        processorProxyRegisters.add(new ClientManageProcessorProxy(brokerController.getHeartbeatExecutor()));

        // ConsumerManageProcessor
        processorProxyRegisters
                .add(new ConsumerManageProcessorProxy(brokerController.getConsumerManageExecutor()));

        // EndTransactionProcessor
        processorProxyRegisters
                .add(new EndTransactionProcessorProxy(brokerController.getEndTransactionExecutor()));

        // NameserverProcessor
        processorProxyRegisters.add(new NameserverProcessorProxy(brokerController.getAdminBrokerExecutor()));

        // Default
        processorProxyRegisters.add(new AdminBrokerProcessorProxy(brokerController.getAdminBrokerExecutor()));

        //register all processors to remoteServer
        processorProxyRegisters.forEach(ProcessorProxyRegister::registerProxyProcessor);
    }

    /**
     * Processor Proxy Register.
     */
    protected interface ProcessorProxyRegister {

        /**
         * register Proxy Processor.
         *
         * @return boolean
         */
        boolean registerProxyProcessor();
    }

    /**
     * Admin Broker Processor Proxy.
     */
    protected class AdminBrokerProcessorProxy extends AdminBrokerProcessor implements ProcessorProxyRegister {

        private final ExecutorService processorExecutor;

        public AdminBrokerProcessorProxy(ExecutorService processorExecutor) {
            super(RopBrokerProxy.this.brokerController);
            this.processorExecutor = processorExecutor;
        }

        @Override
        public boolean registerProxyProcessor() {
            RopBrokerProxy.this.registerDefaultProcessor(this, processorExecutor);
            return true;
        }

        /**
         * process Request.
         */
        @Override
        public RemotingCommand processRequest(ChannelHandlerContext ctx, RemotingCommand request)
                throws RemotingCommandException {
            //TODO
            return super.processRequest(ctx, request);
        }
    }

    /**
     * Nameserver Processor Proxy.
     */
    protected class NameserverProcessorProxy extends NameserverProcessor implements ProcessorProxyRegister {

        private final ExecutorService processorExecutor;

        public NameserverProcessorProxy(ExecutorService processorExecutor) {
            super(RopBrokerProxy.this.brokerController);
            this.processorExecutor = processorExecutor;
        }

        @Override
        public boolean registerProxyProcessor() {
            RopBrokerProxy.this.registerProcessor(RequestCode.PUT_KV_CONFIG, this, processorExecutor);
            RopBrokerProxy.this.registerProcessor(RequestCode.GET_KV_CONFIG, this, processorExecutor);
            RopBrokerProxy.this.registerProcessor(RequestCode.DELETE_KV_CONFIG, this, processorExecutor);
            RopBrokerProxy.this.registerProcessor(RequestCode.QUERY_DATA_VERSION, this, processorExecutor);
            RopBrokerProxy.this.registerProcessor(RequestCode.REGISTER_BROKER, this, processorExecutor);
            RopBrokerProxy.this.registerProcessor(RequestCode.UNREGISTER_BROKER, this, processorExecutor);
            RopBrokerProxy.this.registerProcessor(RequestCode.GET_ROUTEINTO_BY_TOPIC, this, processorExecutor);
            RopBrokerProxy.this.registerProcessor(RequestCode.GET_BROKER_CLUSTER_INFO, this, processorExecutor);
            RopBrokerProxy.this
                    .registerProcessor(RequestCode.WIPE_WRITE_PERM_OF_BROKER, this, processorExecutor);
            RopBrokerProxy.this
                    .registerProcessor(RequestCode.GET_ALL_TOPIC_LIST_FROM_NAMESERVER, this, processorExecutor);
            RopBrokerProxy.this.registerProcessor(RequestCode.DELETE_TOPIC_IN_NAMESRV, this, processorExecutor);
            RopBrokerProxy.this.registerProcessor(RequestCode.GET_KVLIST_BY_NAMESPACE, this, processorExecutor);
            RopBrokerProxy.this.registerProcessor(RequestCode.GET_TOPICS_BY_CLUSTER, this, processorExecutor);
            RopBrokerProxy.this
                    .registerProcessor(RequestCode.GET_SYSTEM_TOPIC_LIST_FROM_NS, this, processorExecutor);
            RopBrokerProxy.this.registerProcessor(RequestCode.GET_UNIT_TOPIC_LIST, this, processorExecutor);
            RopBrokerProxy.this
                    .registerProcessor(RequestCode.GET_HAS_UNIT_SUB_TOPIC_LIST, this, processorExecutor);
            RopBrokerProxy.this
                    .registerProcessor(RequestCode.GET_HAS_UNIT_SUB_UNUNIT_TOPIC_LIST, this, processorExecutor);
            RopBrokerProxy.this.registerProcessor(RequestCode.UPDATE_NAMESRV_CONFIG, this, processorExecutor);
            RopBrokerProxy.this.registerProcessor(RequestCode.GET_NAMESRV_CONFIG, this, processorExecutor);
            return true;
        }
    }

    /**
     * Consumer Manage Processor Proxy.
     */
    protected class ConsumerManageProcessorProxy extends ConsumerManageProcessor implements
            ProcessorProxyRegister {

        private final ExecutorService processorExecutor;

        public ConsumerManageProcessorProxy(ExecutorService processorExecutor) {
            super(RopBrokerProxy.this.brokerController);
            this.processorExecutor = processorExecutor;
        }

        @Override
        public boolean registerProxyProcessor() {
            RopBrokerProxy.this
                    .registerProcessor(RequestCode.GET_CONSUMER_LIST_BY_GROUP, this, processorExecutor);
            RopBrokerProxy.this.registerProcessor(RequestCode.UPDATE_CONSUMER_OFFSET, this, processorExecutor);
            RopBrokerProxy.this.registerProcessor(RequestCode.QUERY_CONSUMER_OFFSET, this, processorExecutor);
            return true;
        }
    }

    /**
     * Client Manage Processor Proxy.
     */
    protected class ClientManageProcessorProxy extends ClientManageProcessor implements ProcessorProxyRegister {

        private final ExecutorService processorExecutor;

        public ClientManageProcessorProxy(ExecutorService processorExecutor) {
            super(RopBrokerProxy.this.brokerController);
            this.processorExecutor = processorExecutor;
        }

        @Override
        public boolean registerProxyProcessor() {
            RopBrokerProxy.this.registerProcessor(RequestCode.HEART_BEAT, this, processorExecutor);
            RopBrokerProxy.this.registerProcessor(RequestCode.UNREGISTER_CLIENT, this, processorExecutor);
            RopBrokerProxy.this.registerProcessor(RequestCode.CHECK_CLIENT_CONFIG, this, processorExecutor);
            return true;
        }
    }

    /**
     * Query Message Processor Proxy.
     */
    protected class QueryMessageProcessorProxy extends QueryMessageProcessor implements ProcessorProxyRegister {

        private final ExecutorService processorExecutor;

        public QueryMessageProcessorProxy(ExecutorService processorExecutor) {
            super(RopBrokerProxy.this.brokerController);
            this.processorExecutor = processorExecutor;
        }

        @Override
        public boolean registerProxyProcessor() {
            RopBrokerProxy.this.registerProcessor(RequestCode.QUERY_MESSAGE, this, processorExecutor);
            RopBrokerProxy.this.registerProcessor(RequestCode.VIEW_MESSAGE_BY_ID, this, processorExecutor);
            return true;
        }
    }

    /**
     * Pull Message Processor Proxy.
     */
    protected class PullMessageProcessorProxy extends PullMessageProcessor implements ProcessorProxyRegister {

        private final ExecutorService processorExecutor;

        public PullMessageProcessorProxy(ExecutorService processorExecutor) {
            super(RopBrokerProxy.this.brokerController);
            this.processorExecutor = processorExecutor;
        }

        @Override
        public RemotingCommand processRequest(ChannelHandlerContext ctx, RemotingCommand request)
                throws RemotingCommandException {
            return super.processRequest(ctx, request);
        }

        @Override
        public boolean registerProxyProcessor() {
            RopBrokerProxy.this.registerProcessor(PULL_MESSAGE, this, processorExecutor);
            RopBrokerProxy.this.pullMessageProcessor = this;
            return true;
        }
    }

    /**
     * Send Message Processor Proxy.
     */
    protected class SendMessageProcessorProxy extends SendMessageProcessor implements ProcessorProxyRegister {

        private final ExecutorService processorExecutor;

        public SendMessageProcessorProxy(ExecutorService processorExecutor) {
            super(RopBrokerProxy.this.brokerController);
            this.processorExecutor = processorExecutor;
            registerSendMessageHook(sendMessageHookList);
            registerConsumeMessageHook(consumeMessageHookList);
        }

        @Override
        public RemotingCommand processRequest(ChannelHandlerContext ctx, RemotingCommand request)
                throws RemotingCommandException {
            return super.processRequest(ctx, request);
        }

        @Override
        public boolean registerProxyProcessor() {
            RopBrokerProxy.this.registerProcessor(SEND_MESSAGE, this, processorExecutor);
            RopBrokerProxy.this.registerProcessor(SEND_MESSAGE_V2, this, processorExecutor);
            RopBrokerProxy.this.registerProcessor(SEND_BATCH_MESSAGE, this, processorExecutor);
            RopBrokerProxy.this.registerProcessor(CONSUMER_SEND_MSG_BACK, this, processorExecutor);
            return true;
        }
    }

    /**
     * End Transaction Processor Proxy.
     */
    protected class EndTransactionProcessorProxy extends EndTransactionProcessor implements
            ProcessorProxyRegister {

        private final ExecutorService processorExecutor;

        public EndTransactionProcessorProxy(ExecutorService processorExecutor) {
            super(RopBrokerProxy.this.brokerController);
            this.processorExecutor = processorExecutor;
        }

        @Override
        public boolean registerProxyProcessor() {
            RopBrokerProxy.this.registerProcessor(RequestCode.END_TRANSACTION, this, processorExecutor);
            return true;
        }
    }

    public List<String> getActiveBrokers() {
        ModularLoadManagerImpl loadManager = (ModularLoadManagerImpl) ((ModularLoadManagerWrapper) pulsarService
                .getLoadManager().get()).getLoadManager();
        return loadManager.getAvailableBrokers().stream()
                .map(broker -> Splitter.on(COLO_CHAR).splitToList(broker).get(0)).collect(
                        Collectors.toList());
    }

    private PulsarClientImpl initPulsarClient(String listenerName) {
        try {
            ClientBuilder builder =
                    PulsarClient.builder().serviceUrl(pulsarService.getBrokerServiceUrl());
            if (StringUtils.isNotBlank(getConfig().getBrokerClientAuthenticationPlugin())) {
                builder.authentication(
                        getConfig().getBrokerClientAuthenticationPlugin(),
                        getConfig().getBrokerClientAuthenticationParameters()
                );
            }
            if (StringUtils.isNotBlank(listenerName)) {
                builder.listenerName(listenerName);
            }
            return (PulsarClientImpl) builder.build();
        } catch (Exception e) {
            log.error("listenerName [{}] getClient error", listenerName, e);
            return null;
        }
    }

    public PulsarClientImpl getPulsarClient() {
        PulsarClientImpl pulsarClient = pulsarClientThreadLocal.get();
        if (pulsarClient == null || pulsarClient.isClosed()) {
            pulsarClientThreadLocal.remove();
            pulsarClient = initPulsarClient(null);
            pulsarClientThreadLocal.set(pulsarClient);
        }
        return pulsarClient;
    }

    public String lookupPulsarTopicBroker(TopicName pulsarTopicName) {
        try {
            String ropBrokerAddr = ownedBrokerCache.getIfPresent(pulsarTopicName);
            if (Strings.isBlank(ropBrokerAddr)) {
                InetSocketAddress pulsarBrokerAddr = getPulsarClient().getLookup()
                        .getBroker(pulsarTopicName)
                        .get()
                        .getLeft();
                ropBrokerAddr = Joiner.on(COLO_CHAR).join(pulsarBrokerAddr.getHostName(), ROP_SERVICE_PORT);
                ownedBrokerCache.put(pulsarTopicName, ropBrokerAddr);
            }
            return ropBrokerAddr;
        } catch (Exception e) {
            log.error("LookupTopics pulsar topic=[{}] error.", pulsarTopicName, e);
        }
        return null;
    }

}<|MERGE_RESOLUTION|>--- conflicted
+++ resolved
@@ -329,7 +329,6 @@
                         ctx.writeAndFlush(sendResponse);
                         break;
                     }
-
                     String topic = sendHeader.getTopic();
                     int queueId = sendHeader.getQueueId();
                     rmqTopic = new ClientTopicName(topic);
@@ -524,7 +523,6 @@
                 pulsarPartitionId, address);
         final int opaque = cmd.getOpaque();
         long startTime = System.currentTimeMillis();
-
         try {
             cmd.addExtField(ROP_INNER_REMOTE_CLIENT_TAG, INNER_CLIENT_NAME_PREFIX + sendHeader.getProducerGroup());
             cmd.addExtField(ROP_INNER_CLIENT_ADDRESS, RemotingHelper.parseChannelRemoteAddr(ctx.channel()));
@@ -532,13 +530,9 @@
                 brokerNetworkClients.invokeOneway(address, cmd, timeout);
                 return;
             }
-<<<<<<< HEAD
             TraceContext traceContext =
                     this.brokerController.isRopTraceEnable() ? TraceContext.buildMsgContext(ctx, sendHeader) : null;
-            brokerNetworkClients.invokeAsync(address, cmd, timeout, (responseFuture) -> {
-=======
             sendBrokerNetworkClients.invokeAsync(address, cmd, timeout, (responseFuture) -> {
->>>>>>> e5a07baf
                 RemotingCommand sendResponse = responseFuture.getResponseCommand();
 
                 if (System.currentTimeMillis() - startTime > 3000) {
