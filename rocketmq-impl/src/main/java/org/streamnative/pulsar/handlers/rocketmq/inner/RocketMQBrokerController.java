--- conflicted
+++ resolved
@@ -193,11 +193,7 @@
 
                     log.info("Show request count: {}", RopBrokerProxy.REQUEST_COUNT_TABLE);
 
-<<<<<<< HEAD
                     log.info("Show pull request details: {}", JSON.toJSON(PullMessageProcessor.REQUEST_COUNT_TABLE));
-=======
-                    log.info("Show pull request details: {}", JSON.toString(PullMessageProcessor.REQUEST_COUNT_TABLE));
->>>>>>> f4120c06
                 }, 30, 30, TimeUnit.SECONDS);
     }
 
