/**
 * Licensed under the Apache License, Version 2.0 (the "License");
 * you may not use this file except in compliance with the License.
 * You may obtain a copy of the License at
 *
 * http://www.apache.org/licenses/LICENSE-2.0
 *
 * Unless required by applicable law or agreed to in writing, software
 * distributed under the License is distributed on an "AS IS" BASIS,
 * WITHOUT WARRANTIES OR CONDITIONS OF ANY KIND, either express or implied.
 * See the License for the specific language governing permissions and
 * limitations under the License.
 */

package org.streamnative.pulsar.handlers.rocketmq.inner;

import io.netty.channel.Channel;
import java.util.ArrayList;
import java.util.HashMap;
import java.util.List;
import java.util.Map;
import java.util.Map.Entry;
import java.util.concurrent.ConcurrentMap;
import lombok.extern.slf4j.Slf4j;
import org.apache.logging.log4j.util.Strings;
import org.apache.pulsar.common.naming.TopicName;
import org.apache.rocketmq.broker.client.ClientChannelInfo;
import org.apache.rocketmq.common.MQVersion;
import org.apache.rocketmq.common.TopicConfig;
import org.apache.rocketmq.common.UtilAll;
import org.apache.rocketmq.common.message.MessageDecoder;
import org.apache.rocketmq.common.message.MessageExt;
import org.apache.rocketmq.common.message.MessageQueue;
import org.apache.rocketmq.common.message.MessageQueueForC;
import org.apache.rocketmq.common.protocol.RequestCode;
import org.apache.rocketmq.common.protocol.ResponseCode;
import org.apache.rocketmq.common.protocol.body.GetConsumerStatusBody;
import org.apache.rocketmq.common.protocol.body.ResetOffsetBody;
import org.apache.rocketmq.common.protocol.body.ResetOffsetBodyForC;
import org.apache.rocketmq.common.protocol.header.CheckTransactionStateRequestHeader;
import org.apache.rocketmq.common.protocol.header.GetConsumerStatusRequestHeader;
import org.apache.rocketmq.common.protocol.header.NotifyConsumerIdsChangedRequestHeader;
import org.apache.rocketmq.common.protocol.header.ResetOffsetRequestHeader;
import org.apache.rocketmq.remoting.common.RemotingHelper;
import org.apache.rocketmq.remoting.exception.RemotingSendRequestException;
import org.apache.rocketmq.remoting.exception.RemotingTimeoutException;
import org.apache.rocketmq.remoting.protocol.RemotingCommand;
import org.streamnative.pulsar.handlers.rocketmq.inner.consumer.ConsumerGroupInfo;
import org.streamnative.pulsar.handlers.rocketmq.inner.exception.RopPersistentTopicException;
import org.streamnative.pulsar.handlers.rocketmq.inner.namesvr.MQTopicManager;
import org.streamnative.pulsar.handlers.rocketmq.inner.producer.ClientGroupAndTopicName;
import org.streamnative.pulsar.handlers.rocketmq.utils.RocketMQTopic;

/**
 * Broker to client.
 */
@Slf4j
public class Broker2Client {

    private final RocketMQBrokerController brokerController;

    public Broker2Client(RocketMQBrokerController brokerController) {
        this.brokerController = brokerController;
    }

    public void checkProducerTransactionState(
            final String group,
            final Channel channel,
            final CheckTransactionStateRequestHeader requestHeader,
            final MessageExt messageExt) throws Exception {
        RemotingCommand request =
                RemotingCommand.createRequestCommand(RequestCode.CHECK_TRANSACTION_STATE, requestHeader);
        request.setBody(MessageDecoder.encode(messageExt, false));
        try {
            this.brokerController.getRemotingServer().invokeOneway(channel, request, 10);
        } catch (Exception e) {
            log.error("Check transaction failed because invoke producer exception. group={}, msgId={}, exception={}",
                    group,
                    messageExt.getMsgId(), e.getMessage());
        }
    }

    public RemotingCommand callClient(final Channel channel,
            final RemotingCommand request
    ) throws RemotingSendRequestException, RemotingTimeoutException, InterruptedException {
        return this.brokerController.getRemotingServer().invokeSync(channel, request, 10000);
    }

    public void notifyConsumerIdsChanged(
            final Channel channel,
            final String consumerGroup) {
        if (null == consumerGroup) {
            log.error("notifyConsumerIdsChanged consumerGroup is null");
            return;
        }

        NotifyConsumerIdsChangedRequestHeader requestHeader = new NotifyConsumerIdsChangedRequestHeader();
        requestHeader.setConsumerGroup(consumerGroup);
        RemotingCommand request =
                RemotingCommand.createRequestCommand(RequestCode.NOTIFY_CONSUMER_IDS_CHANGED, requestHeader);

        try {
            this.brokerController.getRemotingServer().invokeOneway(channel, request, 10);
        } catch (Exception e) {
            log.error("notifyConsumerIdsChanged exception, " + consumerGroup, e.getMessage());
        }
    }

    public RemotingCommand resetOffset(String topic, String group, long timeStamp, boolean isForce) {
        return resetOffset(topic, group, timeStamp, isForce, false);
    }

    public RemotingCommand resetOffset(String topic, String group, long timeStamp, boolean isForce,
            boolean isC) {
        final RemotingCommand response = RemotingCommand.createResponseCommand(null);

        MQTopicManager topicManager = brokerController.getTopicConfigManager();
        TopicConfig topicConfig = topicManager.selectTopicConfig(topic);
        if (null == topicConfig) {
            log.error("[reset-offset] reset offset failed, no topic in this broker. topic={}", topic);
            response.setCode(ResponseCode.SYSTEM_ERROR);
            response.setRemark("[reset-offset] reset offset failed, no topic in this broker. topic=" + topic);
            return response;
        }

        Map<MessageQueue, Long> offsetTable = new HashMap<>();
        String lookupTopic = RocketMQTopic.getPulsarOrigNoDomainTopic(topic);
        Map<String, List<Integer>> topicBrokerAddr = null;
                // TODO: topicManager.getTopicRoute(TopicName.get(lookupTopic), Strings.EMPTY);

<<<<<<< HEAD
        List<Integer> queueList = topicBrokerAddr.get(brokerController.getBrokerHost());

        for (int i = 0; i < queueList.size(); i++) {
=======
        for (int i = 0; i < topicConfig.getWriteQueueNums(); i++) {
>>>>>>> 65e9d052
            if (!brokerController.getTopicConfigManager().isPartitionTopicOwner(TopicName.get(lookupTopic), i)) {
                continue;
            }
            MessageQueue mq = new MessageQueue();
            mq.setBrokerName(brokerController.getBrokerHost());
            mq.setTopic(topic);
            mq.setQueueId(i);

            // current consume offset
            long consumeOffset =
                    this.brokerController.getConsumerOffsetManager().queryOffset(group, topic, i);
            if (-1 == consumeOffset) {
                response.setCode(ResponseCode.SYSTEM_ERROR);
                response.setRemark(String.format("THe consumer group <%s> not exist", group));
                return response;
            }

            long timeStampOffset;
            ClientGroupAndTopicName groupAndTopicName = new ClientGroupAndTopicName(Strings.EMPTY, topic);
            if (timeStamp != -1) {
                timeStampOffset = this.brokerController.getConsumerOffsetManager()
                        .searchOffsetByTimestamp(groupAndTopicName, i, timeStamp);
            } else {
                try {
                    timeStampOffset = this.brokerController.getConsumerOffsetManager()
                            .getMaxOffsetInQueue(groupAndTopicName.getClientTopicName(), i);
                } catch (RopPersistentTopicException e) {
                    timeStampOffset = -1L;
                }
            }

            if (timeStampOffset < 0) {
                log.warn("reset offset is invalid. topic={}, queueId={}, timeStampOffset={}",
                        topic, i, timeStampOffset);
                timeStampOffset = 0;
            }

            // if isForce is true and timeStampOffset < consumeOffset,reset offset to timeStampOffset
            if (isForce || timeStampOffset < consumeOffset) {
                offsetTable.put(mq, timeStampOffset);
            } else {
                offsetTable.put(mq, consumeOffset);
            }
        }

        ResetOffsetRequestHeader requestHeader = new ResetOffsetRequestHeader();
        requestHeader.setTopic(topic);
        requestHeader.setGroup(group);
        requestHeader.setTimestamp(timeStamp);
        RemotingCommand request =
                RemotingCommand.createRequestCommand(RequestCode.RESET_CONSUMER_CLIENT_OFFSET, requestHeader);
        if (isC) {
            // c++ language
            ResetOffsetBodyForC body = new ResetOffsetBodyForC();
            List<MessageQueueForC> offsetList = convertOffsetTable2OffsetList(offsetTable);
            body.setOffsetTable(offsetList);
            request.setBody(body.encode());
        } else {
            // other language
            ResetOffsetBody body = new ResetOffsetBody();
            body.setOffsetTable(offsetTable);
            request.setBody(body.encode());
        }

        ConsumerGroupInfo consumerGroupInfo =
                this.brokerController.getConsumerManager().getConsumerGroupInfo(group);

        if (consumerGroupInfo != null && !consumerGroupInfo.getAllChannel().isEmpty()) {
            ConcurrentMap<Channel, ClientChannelInfo> channelInfoTable =
                    consumerGroupInfo.getChannelInfoTable();
            for (Entry<Channel, ClientChannelInfo> entry : channelInfoTable.entrySet()) {
                int version = entry.getValue().getVersion();
                if (version >= MQVersion.Version.V3_0_7_SNAPSHOT.ordinal()) {
                    try {
                        this.brokerController.getRemotingServer().invokeOneway(entry.getKey(), request, 5000);
                        log.info("[reset-offset] reset offset success. topic={}, group={}, clientId={}",
                                topic, group, entry.getValue().getClientId());
                    } catch (Exception e) {
                        log.error("[reset-offset] reset offset exception. topic={}, group={}",
                                new Object[]{topic, group}, e);
                    }
                } else {
                    response.setCode(ResponseCode.SYSTEM_ERROR);
                    response.setRemark("the client does not support this feature. version="
                            + MQVersion.getVersionDesc(version));
                    log.warn("[reset-offset] the client does not support this feature. remoteAddr={}, version={}",
                            RemotingHelper.parseChannelRemoteAddr(entry.getKey()), MQVersion.getVersionDesc(version));
                    return response;
                }
            }
        } else {
            String errorInfo =
                    String.format("Consumer not online, so can not reset offset, Group: %s Topic: %s Timestamp: %d",
                            requestHeader.getGroup(),
                            requestHeader.getTopic(),
                            requestHeader.getTimestamp());
            log.error(errorInfo);
            response.setCode(ResponseCode.CONSUMER_NOT_ONLINE);
            response.setRemark(errorInfo);
            return response;
        }
        response.setCode(ResponseCode.SUCCESS);
        ResetOffsetBody resBody = new ResetOffsetBody();
        resBody.setOffsetTable(offsetTable);
        response.setBody(resBody.encode());
        return response;
    }

    private List<MessageQueueForC> convertOffsetTable2OffsetList(Map<MessageQueue, Long> table) {
        List<MessageQueueForC> list = new ArrayList<>();
        for (Entry<MessageQueue, Long> entry : table.entrySet()) {
            MessageQueue mq = entry.getKey();
            MessageQueueForC tmp =
                    new MessageQueueForC(mq.getTopic(), mq.getBrokerName(), mq.getQueueId(), entry.getValue());
            list.add(tmp);
        }
        return list;
    }

    public RemotingCommand getConsumeStatus(String topic, String group, String originClientId) {
        final RemotingCommand result = RemotingCommand.createResponseCommand(null);

        GetConsumerStatusRequestHeader requestHeader = new GetConsumerStatusRequestHeader();
        requestHeader.setTopic(topic);
        requestHeader.setGroup(group);
        RemotingCommand request =
                RemotingCommand.createRequestCommand(RequestCode.GET_CONSUMER_STATUS_FROM_CLIENT,
                        requestHeader);

        Map<String, Map<MessageQueue, Long>> consumerStatusTable =
                new HashMap<String, Map<MessageQueue, Long>>();
        ConcurrentMap<Channel, ClientChannelInfo> channelInfoTable =
                this.brokerController.getConsumerManager().getConsumerGroupInfo(group).getChannelInfoTable();
        if (null == channelInfoTable || channelInfoTable.isEmpty()) {
            result.setCode(ResponseCode.SYSTEM_ERROR);
            result.setRemark(String.format("No Any Consumer online in the consumer group: [%s]", group));
            return result;
        }

        for (Entry<Channel, ClientChannelInfo> entry : channelInfoTable.entrySet()) {
            int version = entry.getValue().getVersion();
            String clientId = entry.getValue().getClientId();
            if (version < MQVersion.Version.V3_0_7_SNAPSHOT.ordinal()) {
                result.setCode(ResponseCode.SYSTEM_ERROR);
                result.setRemark("the client does not support this feature. version="
                        + MQVersion.getVersionDesc(version));
                log.warn("[get-consumer-status] the client does not support this feature. remoteAddr={}, version={}",
                        RemotingHelper.parseChannelRemoteAddr(entry.getKey()), MQVersion.getVersionDesc(version));
                return result;
            } else if (UtilAll.isBlank(originClientId) || originClientId.equals(clientId)) {
                try {
                    RemotingCommand response =
                            this.brokerController.getRemotingServer().invokeSync(entry.getKey(), request, 5000);
                    assert response != null;
                    if (response.getCode() == ResponseCode.SUCCESS) {
                        if (response.getBody() != null) {
                            GetConsumerStatusBody body =
                                    GetConsumerStatusBody.decode(response.getBody(),
                                            GetConsumerStatusBody.class);

                            consumerStatusTable.put(clientId, body.getMessageQueueTable());
                            log.info("[get-consumer-status] get consumer status success. topic={}, group={}, "
                                    + "channelRemoteAddr={}", topic, group, clientId);
                        }
                    }
                } catch (Exception e) {
                    log.error(
                            "[get-consumer-status] get consumer status exception. topic={}, group={}, offset={}",
                            topic, group, e);
                }

                if (!UtilAll.isBlank(originClientId) && originClientId.equals(clientId)) {
                    break;
                }
            }
        }

        result.setCode(ResponseCode.SUCCESS);
        GetConsumerStatusBody resBody = new GetConsumerStatusBody();
        resBody.setConsumerTable(consumerStatusTable);
        result.setBody(resBody.encode());
        return result;
    }
}
<|MERGE_RESOLUTION|>--- conflicted
+++ resolved
@@ -128,13 +128,7 @@
         Map<String, List<Integer>> topicBrokerAddr = null;
                 // TODO: topicManager.getTopicRoute(TopicName.get(lookupTopic), Strings.EMPTY);
 
-<<<<<<< HEAD
-        List<Integer> queueList = topicBrokerAddr.get(brokerController.getBrokerHost());
-
-        for (int i = 0; i < queueList.size(); i++) {
-=======
         for (int i = 0; i < topicConfig.getWriteQueueNums(); i++) {
->>>>>>> 65e9d052
             if (!brokerController.getTopicConfigManager().isPartitionTopicOwner(TopicName.get(lookupTopic), i)) {
                 continue;
             }
