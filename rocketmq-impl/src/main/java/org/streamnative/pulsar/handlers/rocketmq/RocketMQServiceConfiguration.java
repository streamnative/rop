/**
 * Licensed under the Apache License, Version 2.0 (the "License");
 * you may not use this file except in compliance with the License.
 * You may obtain a copy of the License at
 *
 * http://www.apache.org/licenses/LICENSE-2.0
 *
 * Unless required by applicable law or agreed to in writing, software
 * distributed under the License is distributed on an "AS IS" BASIS,
 * WITHOUT WARRANTIES OR CONDITIONS OF ANY KIND, either express or implied.
 * See the License for the specific language governing permissions and
 * limitations under the License.
 */

package org.streamnative.pulsar.handlers.rocketmq;

import lombok.Data;
import org.apache.pulsar.broker.ServiceConfiguration;
import org.apache.pulsar.common.configuration.Category;
import org.apache.pulsar.common.configuration.FieldContext;
import org.apache.rocketmq.common.MixAll;
import org.apache.rocketmq.common.constant.PermName;

/**
 * RocketMQ service configuration.
 */
@Data
public class RocketMQServiceConfiguration extends ServiceConfiguration {

    // offset configuration
    private static final int OffsetsRetentionMinutes = 15 * 24 * 60;
    public static final int DefaultOffsetsTopicNumPartitions = 10;
    private static final int OffsetsMessageTTL = 3 * 24 * 3600;
    public static final long DefaultOffsetsRetentionCheckIntervalMs = 600000L;

    @Category
    private static final String CATEGORY_ROCKETMQ = "RocketMQ on Pulsar";

    @FieldContext(
            category = CATEGORY_ROCKETMQ,
            required = true,
            doc = "Rocketmq on Pulsar Broker tenant"
    )
    private String rocketmqTenant = "rocketmq";

    @FieldContext(
            category = CATEGORY_ROCKETMQ,
            required = true,
            doc = "The tenant used for storing Rocketmq metadata topics"
    )
    private String rocketmqMetadataTenant = "rocketmq";

    @FieldContext(
            category = CATEGORY_ROCKETMQ,
            required = true,
            doc = "Rocketmq on Pulsar Broker namespace"
    )
    private String rocketmqNamespace = "default";

    @FieldContext(
            category = CATEGORY_ROCKETMQ,
            required = true,
            doc = "The namespace used for storing rocket metadata topics"
    )
    private String rocketmqMetadataNamespace = "__rocketmq";

    @FieldContext(
            category = CATEGORY_ROCKETMQ,
            required = true,
            doc = "Comma-separated list of URIs we will listen on and the listener names.\n"
                    + "e.g. rocketmq://localhost:9876.\n"
                    + "If hostname is not set, bind to the default interface."
    )
    private String rocketmqListeners = "rocketmq://127.0.0.1:9876";

    @FieldContext(
            category = CATEGORY_ROCKETMQ,
            required = true,
            doc = "Comma-separated list of URIs we will listen on and the listener names.\n"
                    + "e.g. 9876:INTERNAL_ROP,9877:QCLOUD_ROP,9878:PUBLIC_ROP.\n"
                    + "If hostname is not set, bind to the default interface."
    )
    private String rocketmqListenerPortMap = "9876:INTERNAL_ROP,9877:QCLOUD_ROP,9878:PUBLIC_ROP";

    @FieldContext(
            category = CATEGORY_ROCKETMQ,
            doc = "Server worker threads number.\n"
    )
    private int serverWorkerThreads = 16;

    @FieldContext(
            category = CATEGORY_ROCKETMQ,
            doc = "Number of permits for one-way requests.\n"
    )
    private int permitsOneway = 256;

    @FieldContext(
            category = CATEGORY_ROCKETMQ,
            doc = "Number of permits for asynchronous requests.\n"
    )
    private int permitsAsync = 64;

    @FieldContext(
            category = CATEGORY_ROCKETMQ,
            doc = "pool size for processing callback requests.\n"
    )
    private int callbackThreadPoolsNum = 4;

    @FieldContext(
            category = CATEGORY_ROCKETMQ,
            doc = "The capacity of send thread pool queue.\n"
    )
    private int sendThreadPoolQueueCapacity = 10000;

    @FieldContext(
            category = CATEGORY_ROCKETMQ,
            doc = "The capacity of pull thread pool queue.\n"
    )
    private int pullThreadPoolQueueCapacity = 100000;

    @FieldContext(
            category = CATEGORY_ROCKETMQ,
            doc = "The capacity of replay thread pool queue.\n"
    )
    private int replyThreadPoolQueueCapacity = 10000;

    @FieldContext(
            category = CATEGORY_ROCKETMQ,
            doc = "The capacity query thread pool queue.\n"
    )
    private int queryThreadPoolQueueCapacity = 20000;

    @FieldContext(
            category = CATEGORY_ROCKETMQ,
            doc = "The capacity of client manager thread pool queue.\n"
    )
    private int clientManagerThreadPoolQueueCapacity = 1000000;
    @FieldContext(
            category = CATEGORY_ROCKETMQ,
            doc = "The capacity of consumer manager thread pool queue.\n"
    )
    private int consumerManagerThreadPoolQueueCapacity = 1000000;
    @FieldContext(
            category = CATEGORY_ROCKETMQ,
            doc = "The capacity of heartbeat thread pool queue.\n"
    )
    private int heartbeatThreadPoolQueueCapacity = 50000;
    @FieldContext(
            category = CATEGORY_ROCKETMQ,
            doc = "The capacity of end transaction pool queue.\n"
    )
    private int endTransactionPoolQueueCapacity = 100000;

    @FieldContext(
            category = CATEGORY_ROCKETMQ,
            doc = "Error rate of bloom filter, 1~100.\n"
    )
    private int maxErrorRateOfBloomFilter = 20;

    @FieldContext(
            category = CATEGORY_ROCKETMQ,
            doc = "Expect num of consumers will use filter.\n"
    )
    private int expectConsumerNumUseFilter = 32;

    @FieldContext(
            category = CATEGORY_ROCKETMQ,
            doc = "how long to clean filter data after dead.Default: 24h\n"
    )
    private int filterDataCleanTimeSpan = 24 * 3600 * 1000;


    @FieldContext(
            category = CATEGORY_ROCKETMQ,
            doc = "Number of send message thread pool.\n"
    )
    private int sendMessageThreadPoolNums = 16 + Runtime.getRuntime().availableProcessors() * 2;
    @FieldContext(
            category = CATEGORY_ROCKETMQ,
            doc = "Number of pull message thread pool.\n"
    )
    private int pullMessageThreadPoolNums = 16 + Runtime.getRuntime().availableProcessors() * 2;
    @FieldContext(
            category = CATEGORY_ROCKETMQ,
            doc = "Number of query message thread pool.\n"
    )
    private int queryMessageThreadPoolNums = 8 + Runtime.getRuntime().availableProcessors();

    @FieldContext(
            category = CATEGORY_ROCKETMQ,
            doc = "Number of admin broker thread pool.\n"
    )
    private int adminBrokerThreadPoolNums = 16;
    @FieldContext(
            category = CATEGORY_ROCKETMQ,
            doc = "Number of client manager thread pool.\n"
    )
    private int clientManageThreadPoolNums = 32;
    @FieldContext(
            category = CATEGORY_ROCKETMQ,
            doc = "Number of consumer manager thread pool.\n"
    )
    private int consumerManageThreadPoolNums = 32;
    @FieldContext(
            category = CATEGORY_ROCKETMQ,
            doc = "Number of heartbeat thread pool.\n"
    )
    private int heartbeatThreadPoolNums = Math.min(32, Runtime.getRuntime().availableProcessors());
    @FieldContext(
            category = CATEGORY_ROCKETMQ,
            doc = "Number of end transaction thread pool.\n"
    )
    private int endTransactionThreadPoolNums = 8 + Runtime.getRuntime().availableProcessors() * 2;
    @FieldContext(
            category = CATEGORY_ROCKETMQ,
            doc = "The interval time of flush consumer offset.\n"
    )
    private int flushConsumerOffsetInterval = 1000 * 5;
    @FieldContext(
            category = CATEGORY_ROCKETMQ,
            doc = "The interval time of flush consumer offset history.\n"
    )
    private int flushConsumerOffsetHistoryInterval = 1000 * 60;
    @FieldContext(
            category = CATEGORY_ROCKETMQ,
            doc = "The name of broker.\n"
    )
    private String brokerName = "rocketmq-broker";
    @FieldContext(
            category = CATEGORY_ROCKETMQ,
            doc = "The interval time of transaction check.\n"
    )
    private int transactionCheckInterval = 60 * 1000;

    @FieldContext(
            category = CATEGORY_ROCKETMQ,
            doc = "The timeout of transaction.\n"
    )
    private long transactionTimeOut = 6 * 1000;

    @FieldContext(
            category = CATEGORY_ROCKETMQ,
            doc = "The maximum number of times the message was checked, "
                    + "if exceed this value, this message will be discarded.\n"
    )
    private int transactionCheckMax = 15;

    @FieldContext(
            category = CATEGORY_ROCKETMQ,
            doc = "Whether enable auto create topic, the default is true.\n"
    )
    private boolean autoCreateTopicEnable = true;
    @FieldContext(
            category = CATEGORY_ROCKETMQ,
            doc = "Number of default topics queue.\n"
    )
    private int defaultTopicQueueNums = 5;
    @FieldContext(
            category = CATEGORY_ROCKETMQ,
            doc = "Whether enable cluster topic function, the default is true.\n"
    )
    private boolean clusterTopicEnable = true;
    @FieldContext(
            category = CATEGORY_ROCKETMQ,
            doc = "Whether enable broker topic function, the default is true.\n"
    )
    private boolean brokerTopicEnable = true;
    @FieldContext(
            category = CATEGORY_ROCKETMQ,
            doc = "Whether enable trace topic function, the default is true.\n"
    )
    private boolean traceTopicEnable = false;
    @FieldContext(
            category = CATEGORY_ROCKETMQ,
            doc = "The name of message trace topic.\n"
    )
    private String msgTraceTopicName = "trace";
    @FieldContext(
            category = CATEGORY_ROCKETMQ,
            doc = "Whether enable long polling function in consumer.\n"
    )
    private boolean longPollingEnable = true;
    @FieldContext(
            category = CATEGORY_ROCKETMQ,
            doc = "The time of short polling.\n"
    )
    private long shortPollingTimeMills = 1000;
    @FieldContext(
            category = CATEGORY_ROCKETMQ,
            doc = "The permission of broker.\n"
    )
    private int brokerPermission = (PermName.PERM_READ | PermName.PERM_WRITE);
    @FieldContext(
            category = CATEGORY_ROCKETMQ,
            doc = "The count of commercial base.\n"
    )
    private int commercialBaseCount = 1;
    @FieldContext(
            category = CATEGORY_ROCKETMQ,
            doc = "Whether enable notify consumer IDs change function.\n"
    )
    private boolean notifyConsumerIdsChangedEnable = true;

    @FieldContext(
            category = CATEGORY_ROCKETMQ,
            doc = "Whether enable auto create subscription group function.\n"
    )
    private boolean autoCreateSubscriptionGroup = true;

    @FieldContext(
            category = CATEGORY_ROCKETMQ,
            doc = "Whether enable transfer message by heap.\n"
    )
    private boolean transferMsgByHeap = true;

    @FieldContext(
            category = CATEGORY_ROCKETMQ,
            doc = "Max number of default query.\n"
    )
    private int defaultQueryMaxNum = 10000;

    @FieldContext(
            category = CATEGORY_ROCKETMQ,
            doc = "The time of server channel max idle time.\n"
    )
    private int serverChannelMaxIdleTimeSeconds = 120;

    @FieldContext(
            category = CATEGORY_ROCKETMQ,
            doc = "The name of consumer offset.\n"
    )
    private String consumerOffsetsTopicName = "__consumer_offsets";

    @FieldContext(
            category = CATEGORY_ROCKETMQ,
            doc = "The topic of RocketMQ system transfer half.\n"
    )
    private String rmqSysTransHalfTopic = MixAll.RMQ_SYS_TRANS_HALF_TOPIC;
    @FieldContext(
            category = CATEGORY_ROCKETMQ,
            doc = "The topic of RocketMQ system transfer OP half.\n"
    )
    private String rmqSysTransOpHalfTopic = MixAll.RMQ_SYS_TRANS_OP_HALF_TOPIC;
    @FieldContext(
            category = CATEGORY_ROCKETMQ,
            doc = "The topic of RocketMQ transfer check max time.\n"
    )
    private String rmqTransCheckMaxTimeTopic = MixAll.TRANS_CHECK_MAX_TIME_TOPIC;

    @FieldContext(
            category = CATEGORY_ROCKETMQ,
            doc = "The name of RocketMQ schedule topic.\n"
    )
    private String rmqScheduleTopic = "SCHEDULE_TOPIC_XXXX";

    @FieldContext(
            category = CATEGORY_ROCKETMQ,
            doc = "Number of RocketMQ schedule topic partition.\n"
    )
    private int rmqScheduleTopicPartitionNum = 5;

    @FieldContext(
            category = CATEGORY_ROCKETMQ,
            doc = "rocketmq delayed message level.\n"
    )
    private String messageDelayLevel = "1s 5s 10s 30s 1m 2m 3m 4m 5m 6m 7m 8m 9m 10m 20m 30m 1h 2h";

    @FieldContext(
            category = CATEGORY_ROCKETMQ,
            doc = "rocketmq max number of delayed level.\n"
    )
    private int maxDelayLevelNum = 16;

    @FieldContext(
            category = CATEGORY_ROCKETMQ,
            doc = "rocketmq rest server port.\n"
    )
    private int ropRestServerPort = 9888;

    @FieldContext(
            category = CATEGORY_ROCKETMQ,
            doc = "The maximum number of messages processed by a timerTask.\n"
    )
    private int maxScheduleMsgBatchSize = 500;

    @FieldContext(
            category = CATEGORY_ROCKETMQ,
            doc = "rocketmq Acl feature switch.\n"
    )
    private boolean ropAclEnable = false;

    @FieldContext(
            category = CATEGORY_ROCKETMQ,
            doc = "rocketmq Transaction feature switch.\n"
    )
    private boolean ropTransactionEnable = false;

    @FieldContext(
            category = CATEGORY_ROCKETMQ,
<<<<<<< HEAD
            doc = "Number of partitions for the offsets topic.\n"
    )
    private int offsetsTopicNumPartitions = DefaultOffsetsTopicNumPartitions;

    @FieldContext(
            category = CATEGORY_ROCKETMQ,
            doc = "Offsets older than this retention period will be discarded.\n"
    )
    private long offsetsRetentionMinutes = OffsetsRetentionMinutes;

    @FieldContext(
            category = CATEGORY_ROCKETMQ,
            doc = "Offsets message ttl in seconds. default is 259200.\n"
    )
    private int offsetsMessageTTL = OffsetsMessageTTL;

    @FieldContext(
            category = CATEGORY_ROCKETMQ,
            doc = "Offsets retention check interval in millicseconds. default is 600000 ms.\n"
    )
    private long offsetsRetentionCheckIntervalMs = DefaultOffsetsRetentionCheckIntervalMs;
=======
            required = true,
            doc = "Rop delay message max delay time."
    )
    private long ropMaxDelayTime = 1000 * 60 * 60 * 24 * 40L;
>>>>>>> d102aef8
}<|MERGE_RESOLUTION|>--- conflicted
+++ resolved
@@ -397,7 +397,6 @@
 
     @FieldContext(
             category = CATEGORY_ROCKETMQ,
-<<<<<<< HEAD
             doc = "Number of partitions for the offsets topic.\n"
     )
     private int offsetsTopicNumPartitions = DefaultOffsetsTopicNumPartitions;
@@ -419,10 +418,11 @@
             doc = "Offsets retention check interval in millicseconds. default is 600000 ms.\n"
     )
     private long offsetsRetentionCheckIntervalMs = DefaultOffsetsRetentionCheckIntervalMs;
-=======
+    @FieldContext(
+            category = CATEGORY_ROCKETMQ,
             required = true,
             doc = "Rop delay message max delay time."
     )
     private long ropMaxDelayTime = 1000 * 60 * 60 * 24 * 40L;
->>>>>>> d102aef8
+
 }