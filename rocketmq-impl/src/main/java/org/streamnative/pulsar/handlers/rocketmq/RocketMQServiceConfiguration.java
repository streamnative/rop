/**
 * Licensed under the Apache License, Version 2.0 (the "License");
 * you may not use this file except in compliance with the License.
 * You may obtain a copy of the License at
 *
 * http://www.apache.org/licenses/LICENSE-2.0
 *
 * Unless required by applicable law or agreed to in writing, software
 * distributed under the License is distributed on an "AS IS" BASIS,
 * WITHOUT WARRANTIES OR CONDITIONS OF ANY KIND, either express or implied.
 * See the License for the specific language governing permissions and
 * limitations under the License.
 */

package org.streamnative.pulsar.handlers.rocketmq;

import java.util.Collections;
import java.util.HashSet;
import java.util.Set;
import lombok.Data;
import org.apache.pulsar.broker.ServiceConfiguration;
import org.apache.pulsar.common.configuration.Category;
import org.apache.pulsar.common.configuration.FieldContext;
import org.apache.rocketmq.common.MixAll;
import org.apache.rocketmq.common.constant.PermName;

/**
 * RocketMQ service configuration.
 */
@Data
public class RocketMQServiceConfiguration extends ServiceConfiguration {

    // offset configuration
    private static final int OffsetsRetentionMinutes = 15 * 24 * 60;
    public static final int DefaultOffsetsTopicNumPartitions = 10;
    private static final int OffsetsMessageTTL = 3 * 24 * 3600;
    public static final long DefaultOffsetsRetentionCheckIntervalMs = 600000L;

    @Category
    private static final String CATEGORY_ROCKETMQ = "RocketMQ on Pulsar";

    @FieldContext(
            category = CATEGORY_ROCKETMQ,
            required = true,
            doc = "Rocketmq on Pulsar Broker tenant"
    )
    private String rocketmqTenant = "rocketmq";

    @FieldContext(
            category = CATEGORY_ROCKETMQ,
            required = true,
            doc = "The tenant used for storing Rocketmq metadata topics"
    )
    private String rocketmqMetadataTenant = "rocketmq";

    @FieldContext(
            category = CATEGORY_ROCKETMQ,
            required = true,
            doc = "Rocketmq on Pulsar Broker namespace"
    )
    private String rocketmqNamespace = "default";

    @FieldContext(
            category = CATEGORY_ROCKETMQ,
            required = true,
            doc = "The namespace used for storing rocket metadata topics"
    )
    private String rocketmqMetadataNamespace = "__rocketmq";

    @FieldContext(
            category = CATEGORY_ROCKETMQ,
            required = true,
            doc = "Comma-separated list of URIs we will listen on and the listener names.\n"
                    + "e.g. rocketmq://localhost:9876.\n"
                    + "If hostname is not set, bind to the default interface."
    )
    private String rocketmqListeners = "rocketmq://127.0.0.1:9876";

    @FieldContext(
            category = CATEGORY_ROCKETMQ,
            required = true,
            doc = "Comma-separated list of URIs we will listen on and the listener names.\n"
                    + "e.g. 9876:INTERNAL_ROP,9877:QCLOUD_ROP,9878:PUBLIC_ROP.\n"
                    + "If hostname is not set, bind to the default interface."
    )
    private String rocketmqListenerPortMap = "9876:INTERNAL_ROP,9877:QCLOUD_ROP,9878:PUBLIC_ROP";

    @FieldContext(
            category = CATEGORY_ROCKETMQ,
            doc = "Server worker threads number.\n"
    )
    private int serverWorkerThreads = 16;

    @FieldContext(
            category = CATEGORY_ROCKETMQ,
            doc = "Number of permits for one-way requests.\n"
    )
    private int permitsOneway = 256;

    @FieldContext(
            category = CATEGORY_ROCKETMQ,
            doc = "Number of permits for asynchronous requests.\n"
    )
    private int permitsAsync = 64;

    @FieldContext(
            category = CATEGORY_ROCKETMQ,
            doc = "pool size for processing callback requests.\n"
    )
    private int callbackThreadPoolsNum = 4;

    @FieldContext(
            category = CATEGORY_ROCKETMQ,
            doc = "The capacity of send thread pool queue.\n"
    )
    private int sendThreadPoolQueueCapacity = 10000;

    @FieldContext(
            category = CATEGORY_ROCKETMQ,
            doc = "The capacity of pull thread pool queue.\n"
    )
    private int pullThreadPoolQueueCapacity = 100000;

    @FieldContext(
            category = CATEGORY_ROCKETMQ,
            doc = "The capacity of replay thread pool queue.\n"
    )
    private int replyThreadPoolQueueCapacity = 10000;

    @FieldContext(
            category = CATEGORY_ROCKETMQ,
            doc = "The capacity query thread pool queue.\n"
    )
    private int queryThreadPoolQueueCapacity = 20000;

    @FieldContext(
            category = CATEGORY_ROCKETMQ,
            doc = "The capacity of client manager thread pool queue.\n"
    )
    private int clientManagerThreadPoolQueueCapacity = 1000000;
    @FieldContext(
            category = CATEGORY_ROCKETMQ,
            doc = "The capacity of consumer manager thread pool queue.\n"
    )
    private int consumerManagerThreadPoolQueueCapacity = 1000000;
    @FieldContext(
            category = CATEGORY_ROCKETMQ,
            doc = "The capacity of heartbeat thread pool queue.\n"
    )
    private int heartbeatThreadPoolQueueCapacity = 50000;

    @FieldContext(
            category = CATEGORY_ROCKETMQ,
            doc = "The capacity of end transaction pool queue.\n"
    )
    private int endTransactionPoolQueueCapacity = 100000;

    @FieldContext(
            category = CATEGORY_ROCKETMQ,
            doc = "The capacity of end transaction pool queue.\n"
    )
    private int ropBrokerRequestThreadPoolCapacity = 1000000;

    @FieldContext(
            category = CATEGORY_ROCKETMQ,
            doc = "Error rate of bloom filter, 1~100.\n"
    )
    private int maxErrorRateOfBloomFilter = 20;

    @FieldContext(
            category = CATEGORY_ROCKETMQ,
            doc = "Expect num of consumers will use filter.\n"
    )
    private int expectConsumerNumUseFilter = 32;

    @FieldContext(
            category = CATEGORY_ROCKETMQ,
            doc = "how long to clean filter data after dead.Default: 24h\n"
    )
    private int filterDataCleanTimeSpan = 24 * 3600 * 1000;


    @FieldContext(
            category = CATEGORY_ROCKETMQ,
            doc = "Number of send message thread pool.\n"
    )
    private int sendMessageThreadPoolNums = 16 + Runtime.getRuntime().availableProcessors() * 2;
    @FieldContext(
            category = CATEGORY_ROCKETMQ,
            doc = "Number of pull message thread pool.\n"
    )
    private int pullMessageThreadPoolNums = 64 + Runtime.getRuntime().availableProcessors() * 2;
    @FieldContext(
            category = CATEGORY_ROCKETMQ,
            doc = "Number of query message thread pool.\n"
    )
    private int queryMessageThreadPoolNums = 8 + Runtime.getRuntime().availableProcessors();

    @FieldContext(
            category = CATEGORY_ROCKETMQ,
            doc = "Number of admin broker thread pool.\n"
    )
    private int adminBrokerThreadPoolNums = 16;
    @FieldContext(
            category = CATEGORY_ROCKETMQ,
            doc = "Number of client manager thread pool.\n"
    )
    private int clientManageThreadPoolNums = 32;
    @FieldContext(
            category = CATEGORY_ROCKETMQ,
            doc = "Number of consumer manager thread pool.\n"
    )
    private int consumerManageThreadPoolNums = 32;
    @FieldContext(
            category = CATEGORY_ROCKETMQ,
            doc = "Number of heartbeat thread pool.\n"
    )
    private int heartbeatThreadPoolNums = Math.min(32, Runtime.getRuntime().availableProcessors());
    @FieldContext(
            category = CATEGORY_ROCKETMQ,
            doc = "Number of end transaction thread pool.\n"
    )
    private int endTransactionThreadPoolNums = 8 + Runtime.getRuntime().availableProcessors() * 2;
    @FieldContext(
            category = CATEGORY_ROCKETMQ,
            doc = "The interval time of flush consumer offset.\n"
    )
    private int flushConsumerOffsetInterval = 1000 * 5;
    @FieldContext(
            category = CATEGORY_ROCKETMQ,
            doc = "The interval time of flush consumer offset history.\n"
    )
    private int flushConsumerOffsetHistoryInterval = 1000 * 60;
    @FieldContext(
            category = CATEGORY_ROCKETMQ,
            doc = "The name of broker.\n"
    )
    private String brokerName = "rocketmq-broker";
    @FieldContext(
            category = CATEGORY_ROCKETMQ,
            doc = "The interval time of transaction check.\n"
    )
    private int transactionCheckInterval = 60 * 1000;

    @FieldContext(
            category = CATEGORY_ROCKETMQ,
            doc = "The timeout of transaction.\n"
    )
    private long transactionTimeOut = 6 * 1000;

    @FieldContext(
            category = CATEGORY_ROCKETMQ,
            doc = "The maximum number of times the message was checked, "
                    + "if exceed this value, this message will be discarded.\n"
    )
    private int transactionCheckMax = 15;

    @FieldContext(
            category = CATEGORY_ROCKETMQ,
            doc = "Whether enable auto create topic, the default is true.\n"
    )
    private boolean autoCreateTopicEnable = true;
    @FieldContext(
            category = CATEGORY_ROCKETMQ,
            doc = "Number of default topics queue.\n"
    )
    private int defaultTopicQueueNums = 5;
    @FieldContext(
            category = CATEGORY_ROCKETMQ,
            doc = "Whether enable cluster topic function, the default is true.\n"
    )
    private boolean clusterTopicEnable = true;
    @FieldContext(
            category = CATEGORY_ROCKETMQ,
            doc = "Whether enable broker topic function, the default is true.\n"
    )
    private boolean brokerTopicEnable = true;
    @FieldContext(
            category = CATEGORY_ROCKETMQ,
            doc = "Whether enable trace topic function, the default is true.\n"
    )
    private boolean traceTopicEnable = false;
    @FieldContext(
            category = CATEGORY_ROCKETMQ,
            doc = "The name of message trace topic.\n"
    )
    private String msgTraceTopicName = "trace";
    @FieldContext(
            category = CATEGORY_ROCKETMQ,
            doc = "Whether enable long polling function in consumer.\n"
    )
    private boolean longPollingEnable = true;
    @FieldContext(
            category = CATEGORY_ROCKETMQ,
            doc = "The time of short polling.\n"
    )
    private long shortPollingTimeMills = 1000;
    @FieldContext(
            category = CATEGORY_ROCKETMQ,
            doc = "The permission of broker.\n"
    )
    private int brokerPermission = (PermName.PERM_READ | PermName.PERM_WRITE);
    @FieldContext(
            category = CATEGORY_ROCKETMQ,
            doc = "The count of commercial base.\n"
    )
    private int commercialBaseCount = 1;
    @FieldContext(
            category = CATEGORY_ROCKETMQ,
            doc = "Whether enable notify consumer IDs change function.\n"
    )
    private boolean notifyConsumerIdsChangedEnable = true;

    @FieldContext(
            category = CATEGORY_ROCKETMQ,
            doc = "Whether enable auto create subscription group function.\n"
    )
    private boolean autoCreateSubscriptionGroup = true;

    @FieldContext(
            category = CATEGORY_ROCKETMQ,
            doc = "Whether enable transfer message by heap.\n"
    )
    private boolean transferMsgByHeap = true;

    @FieldContext(
            category = CATEGORY_ROCKETMQ,
            doc = "Max number of default query.\n"
    )
    private int defaultQueryMaxNum = 10000;

    @FieldContext(
            category = CATEGORY_ROCKETMQ,
            doc = "The time of server channel max idle time.\n"
    )
    private int serverChannelMaxIdleTimeSeconds = 120;

    @FieldContext(
            category = CATEGORY_ROCKETMQ,
            doc = "The name of consumer offset.\n"
    )
    private String consumerOffsetsTopicName = "__consumer_offsets";

    @FieldContext(
            category = CATEGORY_ROCKETMQ,
            doc = "The topic of RocketMQ system transfer half.\n"
    )
    private String rmqSysTransHalfTopic = MixAll.RMQ_SYS_TRANS_HALF_TOPIC;
    @FieldContext(
            category = CATEGORY_ROCKETMQ,
            doc = "The topic of RocketMQ system transfer OP half.\n"
    )
    private String rmqSysTransOpHalfTopic = MixAll.RMQ_SYS_TRANS_OP_HALF_TOPIC;
    @FieldContext(
            category = CATEGORY_ROCKETMQ,
            doc = "The topic of RocketMQ transfer check max time.\n"
    )
    private String rmqTransCheckMaxTimeTopic = MixAll.TRANS_CHECK_MAX_TIME_TOPIC;

    @FieldContext(
            category = CATEGORY_ROCKETMQ,
            doc = "The name of RocketMQ schedule topic.\n"
    )
    private String rmqScheduleTopic = "SCHEDULE_TOPIC_XXXX";

    @FieldContext(
            category = CATEGORY_ROCKETMQ,
            doc = "Number of RocketMQ schedule topic partition.\n"
    )
    private int rmqScheduleTopicPartitionNum = 5;

    @FieldContext(
            category = CATEGORY_ROCKETMQ,
            doc = "rocketmq delayed message level.\n"
    )
    private String messageDelayLevel = "1s 5s 10s 30s 1m 2m 3m 4m 5m 6m 7m 8m 9m 10m 20m 30m 1h 2h";

    @FieldContext(
            category = CATEGORY_ROCKETMQ,
            doc = "rocketmq max number of delayed level.\n"
    )
    private int maxDelayLevelNum = 18;

    @FieldContext(
            category = CATEGORY_ROCKETMQ,
            doc = "rocketmq rest server port.\n"
    )
    private int ropRestServerPort = 9888;

    @FieldContext(
            category = CATEGORY_ROCKETMQ,
            doc = "The maximum number of messages processed by a timerTask.\n"
    )
    private int maxScheduleMsgBatchSize = 500;

    @FieldContext(
            category = CATEGORY_ROCKETMQ,
            doc = "rocketmq Acl feature switch.\n"
    )
    private boolean ropAclEnable = false;

    @FieldContext(
            category = CATEGORY_ROCKETMQ,
            doc = "rocketmq Transaction feature switch.\n"
    )
    private boolean ropTransactionEnable = false;

    @FieldContext(
            category = CATEGORY_ROCKETMQ,
            doc = "Number of partitions for the offsets topic.\n"
    )
    private int offsetsTopicNumPartitions = DefaultOffsetsTopicNumPartitions;

    @FieldContext(
            category = CATEGORY_ROCKETMQ,
            doc = "Offsets older than this retention period will be discarded.\n"
    )
    private long offsetsRetentionMinutes = OffsetsRetentionMinutes;

    @FieldContext(
            category = CATEGORY_ROCKETMQ,
            doc = "Offsets message ttl in seconds. default is 259200.\n"
    )
    private int offsetsMessageTTL = OffsetsMessageTTL;

    @FieldContext(
            category = CATEGORY_ROCKETMQ,
            doc = "Offsets retention check interval in millicseconds. default is 600000 ms.\n"
    )
    private long offsetsRetentionCheckIntervalMs = DefaultOffsetsRetentionCheckIntervalMs;

    @FieldContext(
            category = CATEGORY_ROCKETMQ,
            required = true,
            doc = "Rop delay message max delay time, Default: 40d."
    )
    private long ropMaxDelayTime = 1000 * 60 * 60 * 24 * 40L;

    @FieldContext(
            category = CATEGORY_ROCKETMQ,
            required = true,
            doc = "Rop broker replication num."
    )
    private int ropBrokerReplicationNum = 2;

    @FieldContext(
            category = CATEGORY_ROCKETMQ,
            doc = "create Rop cluster metadata automatically, and backup broker num is ropBrokerReplicationNum."
    )
    private boolean autoCreateRopClusterMeta = true;

    @FieldContext(
            category = CATEGORY_ROCKETMQ,
            required = true,
            doc = "broker entry metadata interceptors."
    )
    private Set<String> brokerEntryMetadataInterceptors = new HashSet<>(
            Collections.singletonList("org.apache.pulsar.common.intercept.AppendIndexMetadataInterceptor"));

    @FieldContext(
            category = CATEGORY_ROCKETMQ,
            doc = "internal remoting client cache pool size."
    )
    private int ropRemotingClientPoolSize = 10;

    @FieldContext(
            category = CATEGORY_ROCKETMQ,
            doc = "internal redirect request timeout."
    )
    private int ropInternalRedirectTimeoutMs = 10 * 1000;

    @FieldContext(
            category = CATEGORY_ROCKETMQ,
            doc = "internal redirect pull message request timeout."
    )
    private int ropInternalRedirectPullMsgTimeoutMs = 30 * 1000;


    @FieldContext(
            category = CATEGORY_ROCKETMQ,
            doc = "internal client worker threads."
    )
<<<<<<< HEAD
    private int ropInternalClientWorkerThreads = 10;

    @FieldContext(
            category = CATEGORY_ROCKETMQ,
            doc = "Whether enable rop trace.\n"
    )
    private boolean ropTraceTopicEnable = true;

    @FieldContext(
            category = CATEGORY_ROCKETMQ,
            doc = "RoP trace log dir.\n"
    )
    private String ropTraceLogDir = "/usr/local/services/tdmq_broker-1.0/logs";
=======
    private int ropInternalClientWorkerThreads = 16 + Runtime.getRuntime().availableProcessors() * 2;
>>>>>>> 7ea46509
}<|MERGE_RESOLUTION|>--- conflicted
+++ resolved
@@ -480,8 +480,7 @@
             category = CATEGORY_ROCKETMQ,
             doc = "internal client worker threads."
     )
-<<<<<<< HEAD
-    private int ropInternalClientWorkerThreads = 10;
+    private int ropInternalClientWorkerThreads = 16 + Runtime.getRuntime().availableProcessors() * 2;
 
     @FieldContext(
             category = CATEGORY_ROCKETMQ,
@@ -494,7 +493,4 @@
             doc = "RoP trace log dir.\n"
     )
     private String ropTraceLogDir = "/usr/local/services/tdmq_broker-1.0/logs";
-=======
-    private int ropInternalClientWorkerThreads = 16 + Runtime.getRuntime().availableProcessors() * 2;
->>>>>>> 7ea46509
 }