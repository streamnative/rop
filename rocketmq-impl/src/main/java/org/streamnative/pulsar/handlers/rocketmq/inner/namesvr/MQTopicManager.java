--- conflicted
+++ resolved
@@ -488,7 +488,6 @@
                 partitions.add(i);
             }
 
-<<<<<<< HEAD
             // Create or update zk topic node
             String topicNodePath = String
                     .format(RopZkPath.TOPIC_BASE_PATH_MATCH, PulsarUtil.getNoDomainTopic(topicName));
@@ -500,79 +499,48 @@
                 ropTopicContent.setRouteMap(routeMap);
                 content = jsonMapper.writeValueAsBytes(ropTopicContent);
                 zkClient.setData(topicNodePath, content, -1);
+            } catch (KeeperException.NoNodeException e) {
+                // Create tenant node if not exist
+                String tenantNodePath = String.format(RopZkPath.TOPIC_BASE_PATH_MATCH, tenant);
+                try {
+                    Stat exists = zkClient.exists(tenantNodePath, false);
+                    if (exists == null) {
+                        zkClient.create(tenantNodePath,
+                                "".getBytes(StandardCharsets.UTF_8),
+                                ZooDefs.Ids.OPEN_ACL_UNSAFE,
+                                CreateMode.PERSISTENT);
+                    }
+                } catch (KeeperException | InterruptedException tenantNodeEx) {
+                    log.warn("create topic node path [{}] error: ", tenantNodePath, tenantNodeEx);
+                }
+
+                // Create namespaces node if not exist
+                String nsNodePath = String.format(RopZkPath.TOPIC_BASE_PATH_MATCH, topicName.getNamespace());
+                try {
+                    Stat nsExists = zkClient.exists(nsNodePath, false);
+                    if (nsExists == null) {
+                        zkClient.create(nsNodePath,
+                                "".getBytes(StandardCharsets.UTF_8),
+                                ZooDefs.Ids.OPEN_ACL_UNSAFE,
+                                CreateMode.PERSISTENT);
+
+                    }
+                } catch (KeeperException | InterruptedException nsNodeEx) {
+                    log.warn("create ns node path [{}] error: ", tenantNodePath, nsNodeEx);
+                }
+
+                RopTopicContent newRopTopicContent = new RopTopicContent(tc, routeMap);
+                try {
+                    byte[] newContent = jsonMapper.writeValueAsBytes(newRopTopicContent);
+                    zkClient.create(topicNodePath, newContent, ZooDefs.Ids.OPEN_ACL_UNSAFE, CreateMode.PERSISTENT);
+                } catch (KeeperException | InterruptedException | JsonProcessingException ex) {
+                    log.warn("create topic path [{}] error", topicNodePath, ex);
+                }
             } catch (IOException | KeeperException | InterruptedException e) {
                 log.warn("Create or update zk topic node error: ", e);
-            }
-=======
-                // Create or update zk topic node
-                String topicNodePath = String
-                        .format(RopZkPath.topicBasePathMatch, PulsarUtil.getNoDomainTopic(topicName));
-
-                try {
-                    byte[] content = zkClient.getData(topicNodePath, null, null);
-                    RopTopicContent ropTopicContent = jsonMapper.readValue(content, RopTopicContent.class);
-                    ropTopicContent.setConfig(tc);
-                    ropTopicContent.setRouteMap(routeMap);
-                    content = jsonMapper.writeValueAsBytes(ropTopicContent);
-                    zkClient.setData(topicNodePath, content, -1);
-                } catch (KeeperException.NoNodeException e) {
-                    // Create tenant node if not exist
-                    String tenantNodePath = String.format(RopZkPath.topicBasePathMatch, tenant);
-                    if (zkClient.exists(tenantNodePath, false) == null) {
-                        try {
-                            zkClient.create(tenantNodePath, "".getBytes(), ZooDefs.Ids.OPEN_ACL_UNSAFE,
-                                    CreateMode.PERSISTENT);
-                        } catch (KeeperException.NodeExistsException ignore) {
-
-                        }
-
-                    }
-
-                    // Create namespaces node if not exist
-                    String nsNodePath = String.format(RopZkPath.topicBasePathMatch, topicName.getNamespace());
-                    if (zkClient.exists(nsNodePath, false) == null) {
-                        try {
-                            zkClient.create(nsNodePath, "".getBytes(), ZooDefs.Ids.OPEN_ACL_UNSAFE,
-                                    CreateMode.PERSISTENT);
-                        } catch (KeeperException.NodeExistsException ignore) {
->>>>>>> c595f998
-
-            // Create tenant node if not exist
-            String tenantNodePath = String.format(RopZkPath.TENANT_BASE_PATH_MATCH, tenant);
-            try {
-                Stat exists = zkClient.exists(tenantNodePath, false);
-                if (exists == null) {
-                    zkClient.create(tenantNodePath,
-                            "".getBytes(StandardCharsets.UTF_8),
-                            ZooDefs.Ids.OPEN_ACL_UNSAFE,
-                            CreateMode.PERSISTENT);
-                }
-            } catch (KeeperException | InterruptedException e) {
-                log.warn("create topic node path [{}] error: ", tenantNodePath, e);
-            }
-
-            // Create namespaces node if not exist
-            String nsNodePath = String.format(RopZkPath.NAMESPACES_BASE_PATH_MATCH, topicName.getNamespace());
-            try {
-                Stat nsExists = zkClient.exists(nsNodePath, false);
-                if (nsExists == null) {
-                    zkClient.create(nsNodePath,
-                            "".getBytes(StandardCharsets.UTF_8),
-                            ZooDefs.Ids.OPEN_ACL_UNSAFE,
-                            CreateMode.PERSISTENT);
-
-                }
-            } catch (KeeperException | InterruptedException e) {
-                log.warn("create ns node path [{}] error: ", tenantNodePath, e);
-            }
-
-            RopTopicContent newRopTopicContent = new RopTopicContent(tc, routeMap);
-            try {
-                byte[] newContent = jsonMapper.writeValueAsBytes(newRopTopicContent);
-                zkClient.create(topicNodePath, newContent, ZooDefs.Ids.OPEN_ACL_UNSAFE, CreateMode.PERSISTENT);
-            } catch (KeeperException | InterruptedException | JsonProcessingException e) {
-                log.warn("create topic path [{}] error", topicNodePath, e);
-            }
+                throw new RuntimeException("Create or update zk topic node error: ", e);
+            }
+
         } else if (currentPartitionNum <= tc.getWriteQueueNums()) {
             log.info("RocketMQ topic {} has exist. Updating it ...", fullTopicName);
 
