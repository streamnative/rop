/**
 * Licensed under the Apache License, Version 2.0 (the "License");
 * you may not use this file except in compliance with the License.
 * You may obtain a copy of the License at
 *
 * http://www.apache.org/licenses/LICENSE-2.0
 *
 * Unless required by applicable law or agreed to in writing, software
 * distributed under the License is distributed on an "AS IS" BASIS,
 * WITHOUT WARRANTIES OR CONDITIONS OF ANY KIND, either express or implied.
 * See the License for the specific language governing permissions and
 * limitations under the License.
 */

package org.streamnative.pulsar.handlers.rocketmq.inner.processor;

import static org.streamnative.pulsar.handlers.rocketmq.utils.CommonUtils.ROP_INNER_CLIENT_ADDRESS;
import static org.streamnative.pulsar.handlers.rocketmq.utils.CommonUtils.ROP_INNER_MESSAGE_ID;
import static org.streamnative.pulsar.handlers.rocketmq.utils.CommonUtils.ROP_REQUEST_FROM_PROXY;
import static org.streamnative.pulsar.handlers.rocketmq.utils.CommonUtils.ROP_TRACE_START_TIME;

import com.alibaba.fastjson.JSON;
import io.netty.channel.ChannelHandlerContext;
import java.util.List;
import java.util.Map;
import java.util.concurrent.CompletableFuture;
import lombok.extern.slf4j.Slf4j;
import org.apache.commons.lang3.math.NumberUtils;
import org.apache.rocketmq.broker.mqtrace.ConsumeMessageContext;
import org.apache.rocketmq.broker.mqtrace.ConsumeMessageHook;
import org.apache.rocketmq.broker.mqtrace.SendMessageContext;
import org.apache.rocketmq.common.MQVersion;
import org.apache.rocketmq.common.MixAll;
import org.apache.rocketmq.common.TopicConfig;
import org.apache.rocketmq.common.TopicFilterType;
import org.apache.rocketmq.common.UtilAll;
import org.apache.rocketmq.common.constant.PermName;
import org.apache.rocketmq.common.help.FAQUrl;
import org.apache.rocketmq.common.message.MessageAccessor;
import org.apache.rocketmq.common.message.MessageConst;
import org.apache.rocketmq.common.message.MessageDecoder;
import org.apache.rocketmq.common.message.MessageExt;
import org.apache.rocketmq.common.message.MessageExtBatch;
import org.apache.rocketmq.common.protocol.NamespaceUtil;
import org.apache.rocketmq.common.protocol.RequestCode;
import org.apache.rocketmq.common.protocol.ResponseCode;
import org.apache.rocketmq.common.protocol.header.ConsumerSendMsgBackRequestHeader;
import org.apache.rocketmq.common.protocol.header.SendMessageRequestHeader;
import org.apache.rocketmq.common.protocol.header.SendMessageResponseHeader;
import org.apache.rocketmq.common.subscription.SubscriptionGroupConfig;
import org.apache.rocketmq.common.sysflag.MessageSysFlag;
import org.apache.rocketmq.common.sysflag.TopicSysFlag;
import org.apache.rocketmq.remoting.common.RemotingHelper;
import org.apache.rocketmq.remoting.exception.RemotingCommandException;
import org.apache.rocketmq.remoting.netty.NettyRequestProcessor;
import org.apache.rocketmq.remoting.protocol.RemotingCommand;
import org.apache.rocketmq.store.MessageExtBrokerInner;
import org.apache.rocketmq.store.PutMessageStatus;
import org.apache.rocketmq.store.stats.BrokerStatsManager;
import org.streamnative.pulsar.handlers.rocketmq.inner.PutMessageCallback;
import org.streamnative.pulsar.handlers.rocketmq.inner.PutMessageResult;
import org.streamnative.pulsar.handlers.rocketmq.inner.RocketMQBrokerController;
import org.streamnative.pulsar.handlers.rocketmq.inner.RopPutMessageResult;
import org.streamnative.pulsar.handlers.rocketmq.inner.producer.ClientTopicName;
import org.streamnative.pulsar.handlers.rocketmq.inner.pulsar.PulsarMessageStore;
import org.streamnative.pulsar.handlers.rocketmq.inner.trace.TraceContext;
import org.streamnative.pulsar.handlers.rocketmq.inner.trace.TraceManager;
import org.streamnative.pulsar.handlers.rocketmq.utils.CommonUtils;
import org.streamnative.pulsar.handlers.rocketmq.utils.RocketMQTopic;

/**
 * Send message processor.
 */
@Slf4j
public class SendMessageProcessor extends AbstractSendMessageProcessor implements NettyRequestProcessor {

    private List<ConsumeMessageHook> consumeMessageHookList;

    public SendMessageProcessor(final RocketMQBrokerController brokerController) {
        super(brokerController);
    }

    @Override
    public RemotingCommand processRequest(ChannelHandlerContext ctx,
            RemotingCommand request) throws RemotingCommandException {
        SendMessageContext mqtraceContext;
        switch (request.getCode()) {
            case RequestCode.CONSUMER_SEND_MSG_BACK:
                return this.consumerSendMsgBack(ctx, request);
            default:
                SendMessageRequestHeader requestHeader = parseRequestHeader(request);
                if (requestHeader == null) {
                    return null;
                }

                mqtraceContext = buildMsgContext(ctx, requestHeader);
                this.executeSendMessageHookBefore(ctx, request, mqtraceContext);

                TraceContext traceContext = null;
                if (this.brokerController.isRopTraceEnable()) {
                    traceContext = TraceContext.buildMsgContext(ctx, requestHeader);
                    traceContext.setPutStartTime(NumberUtils
                            .toLong(request.getExtFields().get(ROP_TRACE_START_TIME), System.currentTimeMillis()));
                    if (request.getExtFields().containsKey(ROP_INNER_CLIENT_ADDRESS)) {
                        traceContext.setInstanceName(request.getExtFields().get(ROP_INNER_CLIENT_ADDRESS));
                    }
                    if (!request.isOnewayRPC()) {
                        traceContext.setFromProxy(request.getExtFields().containsKey(ROP_REQUEST_FROM_PROXY));
                    }
                }

                RemotingCommand response;
                if (requestHeader.isBatch()) {
                    response = this.sendBatchMessage(ctx, request, mqtraceContext, requestHeader, traceContext);
                } else {
                    response = this.sendMessage(ctx, request, mqtraceContext, requestHeader, traceContext);
                }

                if (response != null) {
                    this.executeSendMessageHookAfter(response, mqtraceContext);
                }
                return response;
        }
    }

    @Override
    public boolean rejectRequest() {
        return false;
    }

    private RemotingCommand consumerSendMsgBack(final ChannelHandlerContext ctx, final RemotingCommand request)
            throws RemotingCommandException {
        final RemotingCommand response = RemotingCommand.createResponseCommand(null);
        final ConsumerSendMsgBackRequestHeader requestHeader =
                (ConsumerSendMsgBackRequestHeader) request
                        .decodeCommandCustomHeader(ConsumerSendMsgBackRequestHeader.class);
        String namespace = NamespaceUtil.getNamespaceFromResource(requestHeader.getGroup());
        if (this.hasConsumeMessageHook() && !UtilAll.isBlank(requestHeader.getOriginMsgId())) {
            ConsumeMessageContext context = new ConsumeMessageContext();
            context.setNamespace(namespace);
            context.setConsumerGroup(requestHeader.getGroup());
            context.setTopic(requestHeader.getOriginTopic());
            context.setCommercialRcvStats(BrokerStatsManager.StatsType.SEND_BACK);
            context.setCommercialRcvTimes(1);
            context.setCommercialOwner(request.getExtFields().get(BrokerStatsManager.COMMERCIAL_OWNER));

            this.executeConsumeMessageHookAfter(context);
        }

        SubscriptionGroupConfig subscriptionGroupConfig =
                this.brokerController.getSubscriptionGroupManager()
                        .findSubscriptionGroupConfig(requestHeader.getGroup());
        if (null == subscriptionGroupConfig) {
            log.warn(
                    "[SendBackMsg] lookMessageByCommitLogOffset getSubscriptionGroupManager error, "
                            + "request header: [{}].",
                    requestHeader);
            response.setCode(ResponseCode.SUBSCRIPTION_GROUP_NOT_EXIST);
            response.setRemark("subscription group not exist, " + requestHeader.getGroup() + " "
                    + FAQUrl.suggestTodo(FAQUrl.SUBSCRIPTION_GROUP_NOT_EXIST));
            return response;
        }

        if (!PermName.isWriteable(this.brokerController.getServerConfig().getBrokerPermission())) {
            log.warn("[SendBackMsg] lookMessageByCommitLogOffset getBrokerPermission error, request header: [{}].",
                    requestHeader);
            response.setCode(ResponseCode.NO_PERMISSION);
            response.setRemark("the broker[" //+ this.brokerController.getBrokerConfig().getBrokerIP1()
                    + "] sending message is forbidden");
            return response;
        }

        if (subscriptionGroupConfig.getRetryQueueNums() <= 0) {
            log.warn("[SendBackMsg] lookMessageByCommitLogOffset getRetryQueueNums < 0 error, request header: [{}].",
                    requestHeader);
            response.setCode(ResponseCode.SUCCESS);
            response.setRemark(null);
            return response;
        }

        String newTopic = MixAll.getRetryTopic(requestHeader.getGroup());
        int queueIdInt = Math.abs(this.random.nextInt() % 99999999) % subscriptionGroupConfig.getRetryQueueNums();

        int topicSysFlag = 0;
        if (requestHeader.isUnitMode()) {
            topicSysFlag = TopicSysFlag.buildSysFlag(false, true);
        }

        TopicConfig topicConfig = this.brokerController.getTopicConfigManager().createTopicInSendMessageBackMethod(
                newTopic,
                subscriptionGroupConfig.getRetryQueueNums(),
                PermName.PERM_WRITE | PermName.PERM_READ, topicSysFlag);
        if (null == topicConfig) {
            log.warn("[SendBackMsg] lookMessageByCommitLogOffset get topicConfig error, request header: [{}].",
                    requestHeader);
            response.setCode(ResponseCode.SYSTEM_ERROR);
            response.setRemark("topic[" + newTopic + "] not exist");
            return response;
        }

        if (!PermName.isWriteable(topicConfig.getPerm())) {
            log.warn("[SendBackMsg] lookMessageByCommitLogOffset get topicConfig Perm error, request header: [{}].",
                    requestHeader);
            response.setCode(ResponseCode.NO_PERMISSION);
            response.setRemark(String.format("the topic[%s] sending message is forbidden", newTopic));
            return response;
        }

        MessageExt msgExt = this
                .getServerCnxMsgStore(ctx, CommonUtils.getInnerProducerGroupName(request, requestHeader.getGroup()))
                .lookMessageByCommitLogOffset(requestHeader);
        if (null == msgExt) {
            log.warn("[SendBackMsg] lookMessageByCommitLogOffset request header: [{}] error.", requestHeader);
            response.setCode(ResponseCode.SYSTEM_ERROR);
            response.setRemark("look message by offset failed, " + requestHeader.getOffset());
            return response;
        }

        final String retryTopic = msgExt.getProperty(MessageConst.PROPERTY_RETRY_TOPIC);
        if (null == retryTopic) {
            MessageAccessor.putProperty(msgExt, MessageConst.PROPERTY_RETRY_TOPIC, msgExt.getTopic());
        }
        msgExt.setWaitStoreMsgOK(false);

        int delayLevel = requestHeader.getDelayLevel();
        int maxReconsumeTimes = subscriptionGroupConfig.getRetryMaxTimes();
        if (request.getVersion() >= MQVersion.Version.V3_4_9.ordinal()) {
            maxReconsumeTimes = requestHeader.getMaxReconsumeTimes() == null ? maxReconsumeTimes
                    : requestHeader.getMaxReconsumeTimes();
        }

        if (msgExt.getReconsumeTimes() >= maxReconsumeTimes || delayLevel < 0) {
            newTopic = MixAll.getDLQTopic(requestHeader.getGroup());
            queueIdInt = 0;

            topicConfig = this.brokerController.getTopicConfigManager().createTopicInSendMessageBackMethod(newTopic,
                    DLQ_NUMS_PER_GROUP,
                    PermName.PERM_WRITE, 0
            );
            if (null == topicConfig) {
                log.warn("[SendBackMsg] lookMessageByCommitLogOffset get DLQ topicConfig error, request header: [{}].",
                        requestHeader);
                response.setCode(ResponseCode.SYSTEM_ERROR);
                response.setRemark("topic[" + newTopic + "] not exist");
                return response;
            }
        } else {
            if (0 == delayLevel) {
                delayLevel = 3 + msgExt.getReconsumeTimes();
            }

            msgExt.setDelayTimeLevel(delayLevel);
        }

        MessageExtBrokerInner msgInner = new MessageExtBrokerInner();
        msgInner.setTopic(newTopic);
        msgInner.setBody(msgExt.getBody());
        msgInner.setFlag(msgExt.getFlag());
        MessageAccessor.setProperties(msgInner, msgExt.getProperties());
        msgInner.setPropertiesString(MessageDecoder.messageProperties2String(msgExt.getProperties()));
        msgInner.setTagsCode(MessageExtBrokerInner.tagsString2tagsCode(null, msgExt.getTags()));

        msgInner.setQueueId(queueIdInt);
        msgInner.setSysFlag(msgExt.getSysFlag());
        msgInner.setBornTimestamp(msgExt.getBornTimestamp());
        msgInner.setBornHost(msgExt.getBornHost());
        msgInner.setStoreHost(ctx.channel().localAddress());
        msgInner.setReconsumeTimes(msgExt.getReconsumeTimes() + 1);

        String originMsgId = MessageAccessor.getOriginMessageId(msgExt);
        MessageAccessor.setOriginMessageId(msgInner, UtilAll.isBlank(originMsgId) ? msgExt.getMsgId() : originMsgId);

        traceDlq(msgInner.getTopic(), msgInner.getProperties().get(MessageConst.PROPERTY_UNIQ_CLIENT_MESSAGE_ID_KEYIDX),
                ctx, request);

        try {
            CompletableFuture<RemotingCommand> responseFuture = new CompletableFuture<>();
            this.getServerCnxMsgStore(ctx, CommonUtils.getInnerProducerGroupName(request, requestHeader.getGroup()))
                    .putSendBackMsg(msgInner, requestHeader.getGroup(), response, responseFuture);
            return responseFuture.get();
        } catch (Exception e) {
            log.warn("[{}] consumerSendMsgBack failed", requestHeader.getGroup(), e);
            response.setCode(ResponseCode.SYSTEM_ERROR);
            response.setRemark(e.getMessage());
        }
        return response;
    }

    private boolean handleRetryAndDLQ(SendMessageRequestHeader requestHeader, RemotingCommand response,
            RemotingCommand request,
            MessageExt msg, TopicConfig topicConfig) {
        String newTopic = requestHeader.getTopic();
        if (NamespaceUtil.isRetryTopic(newTopic)) {
            String groupName = newTopic.substring(MixAll.RETRY_GROUP_TOPIC_PREFIX.length());
            RocketMQTopic pulsarGroupName = new RocketMQTopic(groupName);
            SubscriptionGroupConfig subscriptionGroupConfig =
                    this.brokerController.getSubscriptionGroupManager()
                            .findSubscriptionGroupConfig(pulsarGroupName.getOrigNoDomainTopicName());
            if (null == subscriptionGroupConfig) {
                response.setCode(ResponseCode.SUBSCRIPTION_GROUP_NOT_EXIST);
                response.setRemark(
                        "subscription group not exist, " + pulsarGroupName.getOrigNoDomainTopicName() + " " + FAQUrl
                                .suggestTodo(FAQUrl.SUBSCRIPTION_GROUP_NOT_EXIST));
                return false;
            }

            int maxReconsumeTimes = subscriptionGroupConfig.getRetryMaxTimes();
            if (request.getVersion() >= MQVersion.Version.V3_4_9.ordinal()) {
<<<<<<< HEAD
                maxReconsumeTimes = requestHeader.getMaxReconsumeTimes() != null ?
                        requestHeader.getMaxReconsumeTimes() : maxReconsumeTimes;
=======
                maxReconsumeTimes = requestHeader.getMaxReconsumeTimes() != null
                        ? requestHeader.getMaxReconsumeTimes() : maxReconsumeTimes;
>>>>>>> e5a07baf
            }
            int reconsumeTimes = requestHeader.getReconsumeTimes() == null ? 0 : requestHeader.getReconsumeTimes();
            if (reconsumeTimes >= maxReconsumeTimes) {
                newTopic = MixAll.getDLQTopic(groupName);
                int queueIdInt = 0;
                topicConfig = this.brokerController.getTopicConfigManager().createTopicInSendMessageBackMethod(newTopic,
                        DLQ_NUMS_PER_GROUP,
                        PermName.PERM_WRITE, 0
                );
                msg.setTopic(newTopic);
                msg.setQueueId(queueIdInt);
                if (null == topicConfig) {
                    response.setCode(ResponseCode.SYSTEM_ERROR);
                    response.setRemark("topic[" + newTopic + "] not exist");
                    return false;
                }
            }
        }
        int sysFlag = requestHeader.getSysFlag();
        if (TopicFilterType.MULTI_TAG == topicConfig.getTopicFilterType()) {
            sysFlag |= MessageSysFlag.MULTI_TAGS_FLAG;
        }
        msg.setSysFlag(sysFlag);
        return true;
    }

    private RemotingCommand sendMessage(final ChannelHandlerContext ctx,
            final RemotingCommand request,
            final SendMessageContext sendMessageContext,
            final SendMessageRequestHeader requestHeader,
            final TraceContext traceContext) throws RemotingCommandException {

        final RemotingCommand response = RemotingCommand.createResponseCommand(SendMessageResponseHeader.class);
        final SendMessageResponseHeader responseHeader = (SendMessageResponseHeader) response.readCustomHeader();
        response.setOpaque(request.getOpaque());

        log.debug("receive SendMessage request command, {}", request);

        final byte[] body = request.getBody();
        int queueIdInt = requestHeader.getQueueId();
        TopicConfig topicConfig = this.brokerController.getTopicConfigManager()
                .selectTopicConfig(requestHeader.getTopic());

        if (queueIdInt < 0) {
            queueIdInt = Math.abs(this.random.nextInt() % 99999999) % topicConfig.getWriteQueueNums();
        }

        MessageExtBrokerInner msgInner = new MessageExtBrokerInner();
        msgInner.setTopic(requestHeader.getTopic());
        msgInner.setQueueId(queueIdInt);

        if (!handleRetryAndDLQ(requestHeader, response, request, msgInner, topicConfig)) {
            return response;
        }

        msgInner.setBody(body);
        msgInner.setFlag(requestHeader.getFlag());
        MessageAccessor.setProperties(msgInner, MessageDecoder.string2messageProperties(requestHeader.getProperties()));
        msgInner.setBornTimestamp(requestHeader.getBornTimestamp());
        msgInner.setBornHost(ctx.channel().remoteAddress());
        msgInner.setStoreHost(ctx.channel().localAddress());
        msgInner.setReconsumeTimes(requestHeader.getReconsumeTimes() == null ? 0 : requestHeader.getReconsumeTimes());
        String clusterName = this.brokerController.getServerConfig().getClusterName();
        MessageAccessor.putProperty(msgInner, MessageConst.PROPERTY_CLUSTER, clusterName);
        msgInner.setPropertiesString(MessageDecoder.messageProperties2String(msgInner.getProperties()));
        org.apache.rocketmq.store.PutMessageResult putMessageResult;
        Map<String, String> oriProps = MessageDecoder.string2messageProperties(requestHeader.getProperties());
        String traFlag = oriProps.get(MessageConst.PROPERTY_TRANSACTION_PREPARED);

        traceDlq(msgInner.getTopic(), msgInner.getProperties().get(MessageConst.PROPERTY_UNIQ_CLIENT_MESSAGE_ID_KEYIDX),
                ctx, request);

        if (Boolean.parseBoolean(traFlag)
                && !(msgInner.getReconsumeTimes() > 0
                && msgInner.getDelayTimeLevel() > 0)) { //For client under version 4.6.1
            putMessageResult = new org.apache.rocketmq.store.PutMessageResult(PutMessageStatus.MESSAGE_ILLEGAL, null);
            return handlePutMessageResult(putMessageResult, response, request, msgInner, responseHeader,
                    sendMessageContext, queueIdInt);
        } else {
            try {
<<<<<<< HEAD
                PulsarMessageStore pulsarMessageStore = this
                        .getServerCnxMsgStore(ctx, requestHeader.getProducerGroup());
                if (traceContext != null) {
                    traceContext.setPersistStartTime(System.currentTimeMillis());
                }
                pulsarMessageStore.putMessage(CommonUtils.getPulsarPartitionIdByRequest(request),
                        msgInner,
                        requestHeader.getProducerGroup(),
                        new SendMessageCallback(response, request, msgInner, responseHeader,
                                sendMessageContext, ctx, queueIdInt, traceContext));
=======
                this.getServerCnxMsgStore(ctx,
                        CommonUtils.getInnerProducerGroupName(request, requestHeader.getProducerGroup()))
                        .putMessage(CommonUtils.getPulsarPartitionIdByRequest(request),
                                msgInner,
                                requestHeader.getProducerGroup(),
                                new SendMessageCallback(response, request, msgInner, responseHeader,
                                        sendMessageContext,
                                        ctx, queueIdInt));
>>>>>>> e5a07baf
                return null;
            } catch (Exception e) {
                log.warn("[{}] sendMessage failed", requestHeader.getTopic(), e);
                response.setCode(ResponseCode.SYSTEM_ERROR);
                response.setRemark(e.getMessage());
                return response;
            }
        }
    }

    private RemotingCommand handlePutMessageResult(org.apache.rocketmq.store.PutMessageResult putMessageResult,
            RemotingCommand response,
            RemotingCommand request, MessageExt msg, SendMessageResponseHeader responseHeader,
            SendMessageContext sendMessageContext, int queueIdInt) {
        if (putMessageResult == null) {
            response.setCode(ResponseCode.SYSTEM_ERROR);
            response.setRemark("store putMessage return null");
            return response;
        }
        boolean sendOK = false;

        switch (putMessageResult.getPutMessageStatus()) {
            // Success
            case PUT_OK:
                sendOK = true;
                response.setCode(ResponseCode.SUCCESS);
                break;
            case FLUSH_DISK_TIMEOUT:
                response.setCode(ResponseCode.FLUSH_DISK_TIMEOUT);
                sendOK = true;
                break;
            case FLUSH_SLAVE_TIMEOUT:
                response.setCode(ResponseCode.FLUSH_SLAVE_TIMEOUT);
                sendOK = true;
                break;
            case SLAVE_NOT_AVAILABLE:
                response.setCode(ResponseCode.SLAVE_NOT_AVAILABLE);
                sendOK = true;
                break;

            // Failed
            case CREATE_MAPEDFILE_FAILED:
                response.setCode(ResponseCode.SYSTEM_ERROR);
                response.setRemark("create mapped file failed, server is busy or broken.");
                break;
            case MESSAGE_ILLEGAL:
            case PROPERTIES_SIZE_EXCEEDED:
                response.setCode(ResponseCode.MESSAGE_ILLEGAL);
                response.setRemark(
                        "the message is illegal, maybe msg body or properties length not matched. msg body "
                                + "length limit 128k, msg properties length limit 32k.");
                break;
            case SERVICE_NOT_AVAILABLE:
                response.setCode(ResponseCode.SERVICE_NOT_AVAILABLE);
                response.setRemark(
                        "service not available now, maybe disk full, maybe your broker machine memory too small.");
                break;
            case OS_PAGECACHE_BUSY:
                response.setCode(ResponseCode.SYSTEM_ERROR);
                response.setRemark("[PC_SYNCHRONIZED]broker busy, start flow control for a while");
                break;
            case UNKNOWN_ERROR:
                response.setCode(ResponseCode.SYSTEM_ERROR);
                response.setRemark("UNKNOWN_ERROR");
                break;
            default:
                response.setCode(ResponseCode.SYSTEM_ERROR);
                response.setRemark("UNKNOWN_ERROR DEFAULT");
                break;
        }

        String owner = request.getExtFields().get(BrokerStatsManager.COMMERCIAL_OWNER);
        if (sendOK) {
            this.brokerController.getBrokerStatsManager()
                    .incTopicPutNums(msg.getTopic(), putMessageResult.getAppendMessageResult().getMsgNum(), 1);
            this.brokerController.getBrokerStatsManager().incTopicPutSize(msg.getTopic(),
                    putMessageResult.getAppendMessageResult().getWroteBytes());
            this.brokerController.getBrokerStatsManager()
                    .incBrokerPutNums(putMessageResult.getAppendMessageResult().getMsgNum());

            response.setRemark(null);
            responseHeader.setMsgId(putMessageResult.getAppendMessageResult().getMsgId());
            responseHeader.setQueueId(queueIdInt);
            responseHeader.setQueueOffset(putMessageResult.getAppendMessageResult().getLogicsOffset());

            if (hasSendMessageHook()) {
                sendMessageContext.setMsgId(responseHeader.getMsgId());
                sendMessageContext.setQueueId(responseHeader.getQueueId());
                sendMessageContext.setQueueOffset(responseHeader.getQueueOffset());

                int commercialBaseCount = brokerController.getServerConfig().getCommercialBaseCount();
                int wroteSize = putMessageResult.getAppendMessageResult().getWroteBytes();
                int incValue = (int) Math.ceil(wroteSize / BrokerStatsManager.SIZE_PER_COUNT) * commercialBaseCount;

                sendMessageContext.setCommercialSendStats(BrokerStatsManager.StatsType.SEND_SUCCESS);
                sendMessageContext.setCommercialSendTimes(incValue);
                sendMessageContext.setCommercialSendSize(wroteSize);
                sendMessageContext.setCommercialOwner(owner);
            }
        } else {
            if (hasSendMessageHook()) {
                int wroteSize = request.getBody().length;
                int incValue = (int) Math.ceil(wroteSize / BrokerStatsManager.SIZE_PER_COUNT);

                sendMessageContext.setCommercialSendStats(BrokerStatsManager.StatsType.SEND_FAILURE);
                sendMessageContext.setCommercialSendTimes(incValue);
                sendMessageContext.setCommercialSendSize(wroteSize);
                sendMessageContext.setCommercialOwner(owner);
            }
        }
        return response;
    }

    private RemotingCommand sendBatchMessage(final ChannelHandlerContext ctx,
            final RemotingCommand request,
            final SendMessageContext sendMessageContext,
            final SendMessageRequestHeader requestHeader,
            final TraceContext traceContext) throws RemotingCommandException {

        final RemotingCommand response = RemotingCommand.createResponseCommand(SendMessageResponseHeader.class);
        final SendMessageResponseHeader responseHeader = (SendMessageResponseHeader) response.readCustomHeader();

        response.setOpaque(request.getOpaque());

        int queueIdInt = requestHeader.getQueueId();
        TopicConfig topicConfig = this.brokerController.getTopicConfigManager()
                .selectTopicConfig(requestHeader.getTopic());

        if (queueIdInt < 0) {
            queueIdInt = Math.abs(this.random.nextInt() % 99999999) % topicConfig.getWriteQueueNums();
        }

        if (requestHeader.getTopic().length() > Byte.MAX_VALUE) {
            response.setCode(ResponseCode.MESSAGE_ILLEGAL);
            response.setRemark("message topic length too long " + requestHeader.getTopic().length());
            return response;
        }

        if (requestHeader.getTopic() != null && requestHeader.getTopic().startsWith(MixAll.RETRY_GROUP_TOPIC_PREFIX)) {
            response.setCode(ResponseCode.MESSAGE_ILLEGAL);
            response.setRemark("batch request does not support retry group " + requestHeader.getTopic());
            return response;
        }
        MessageExtBatch messageExtBatch = new MessageExtBatch();
        messageExtBatch.setTopic(requestHeader.getTopic());
        messageExtBatch.setQueueId(queueIdInt);

        int sysFlag = requestHeader.getSysFlag();
        if (TopicFilterType.MULTI_TAG == topicConfig.getTopicFilterType()) {
            sysFlag |= MessageSysFlag.MULTI_TAGS_FLAG;
        }
        messageExtBatch.setSysFlag(sysFlag);

        messageExtBatch.setFlag(requestHeader.getFlag());
        MessageAccessor
                .setProperties(messageExtBatch, MessageDecoder.string2messageProperties(requestHeader.getProperties()));
        messageExtBatch.setBody(request.getBody());
        messageExtBatch.setBornTimestamp(requestHeader.getBornTimestamp());
        messageExtBatch.setBornHost(ctx.channel().remoteAddress());
        messageExtBatch.setStoreHost(ctx.channel().localAddress());
        messageExtBatch
                .setReconsumeTimes(requestHeader.getReconsumeTimes() == null ? 0 : requestHeader.getReconsumeTimes());
        String clusterName = this.brokerController.getServerConfig().getClusterName();
        MessageAccessor.putProperty(messageExtBatch, MessageConst.PROPERTY_CLUSTER, clusterName);

        try {
<<<<<<< HEAD
            PulsarMessageStore pulsarMessageStore = this.getServerCnxMsgStore(ctx, requestHeader.getProducerGroup());
            if (traceContext != null) {
                traceContext.setPersistStartTime(System.currentTimeMillis());
            }
            pulsarMessageStore.putMessages(CommonUtils.getPulsarPartitionIdByRequest(request),
                    messageExtBatch,
                    requestHeader.getProducerGroup(),
                    new SendMessageCallback(response, request, messageExtBatch, responseHeader,
                            sendMessageContext,
                            ctx, queueIdInt, traceContext), traceContext != null);
=======
            this.getServerCnxMsgStore(ctx,
                    CommonUtils.getInnerProducerGroupName(request, requestHeader.getProducerGroup()))
                    .putMessages(CommonUtils.getPulsarPartitionIdByRequest(request),
                            messageExtBatch,
                            requestHeader.getProducerGroup(),
                            new SendMessageCallback(response, request, messageExtBatch, responseHeader,
                                    sendMessageContext,
                                    ctx, queueIdInt));
>>>>>>> e5a07baf
            return null;
        } catch (Exception e) {
            log.warn("[{}] sendBatchMessage failed", requestHeader.getTopic(), e);
            response.setCode(ResponseCode.SYSTEM_ERROR);
            response.setRemark(e.getMessage());
            return response;
        }
    }

    public boolean hasConsumeMessageHook() {
        return consumeMessageHookList != null && !this.consumeMessageHookList.isEmpty();
    }

    public void executeConsumeMessageHookAfter(final ConsumeMessageContext context) {
        if (hasConsumeMessageHook()) {
            for (ConsumeMessageHook hook : this.consumeMessageHookList) {
                try {
                    hook.consumeMessageAfter(context);
                } catch (Throwable e) {
                    // Ignore
                }
            }
        }
    }

    public void registerConsumeMessageHook(List<ConsumeMessageHook> consumeMessageHookList) {
        this.consumeMessageHookList = consumeMessageHookList;
    }

    private void traceDlq(String rmqTopic, String msgId, ChannelHandlerContext ctx, RemotingCommand request) {
        if (this.brokerController.isRopTraceEnable() && rmqTopic.startsWith(MixAll.DLQ_GROUP_TOPIC_PREFIX)) {
            TraceContext traceContext = new TraceContext();
            String dlqTopic = new ClientTopicName(rmqTopic).getPulsarTopicName();
            traceContext.setTopic(dlqTopic);
            traceContext.setGroup(dlqTopic.replace(MixAll.DLQ_GROUP_TOPIC_PREFIX, ""));
            traceContext.setMsgId(msgId);
            if (request.getExtFields().containsKey(ROP_INNER_CLIENT_ADDRESS)) {
                traceContext.setInstanceName(request.getExtFields().get(ROP_INNER_CLIENT_ADDRESS));
            } else {
                traceContext.setInstanceName(RemotingHelper.parseChannelRemoteAddr(ctx.channel()));
            }
            TraceManager.get().traceQlq(traceContext);
        }
    }

    /**
     * Send message callback.
     */
    public class SendMessageCallback implements PutMessageCallback {

        private final RemotingCommand response;
        private final RemotingCommand request;
        private final MessageExt msg;
        private final SendMessageResponseHeader responseHeader;
        private final SendMessageContext sendMessageContext;
        private final ChannelHandlerContext ctx;
        private final int queueIdInt;
        private final TraceContext traceContext;

        public SendMessageCallback(RemotingCommand response, RemotingCommand request, MessageExt msg,
                SendMessageResponseHeader responseHeader, SendMessageContext sendMessageContext,
                ChannelHandlerContext ctx, int queueIdInt, TraceContext traceContext) {
            this.response = response;
            this.request = request;
            this.msg = msg;
            this.responseHeader = responseHeader;
            this.sendMessageContext = sendMessageContext;
            this.ctx = ctx;
            this.queueIdInt = queueIdInt;
            this.traceContext = traceContext;
        }

        public void callback(org.apache.rocketmq.store.PutMessageResult putMessageResult) {
            try {
                handlePutMessageResult(putMessageResult, response, request, msg, responseHeader, sendMessageContext,
                        queueIdInt);
            } catch (Exception e) {
                log.error("SendMessageCallback callback failed.", e);
                response.setCode(ResponseCode.SYSTEM_ERROR);
                response.setRemark("execute callback failed");
            }

            // Trace point:/rop/persist finish
            if (traceContext != null && putMessageResult instanceof RopPutMessageResult) {
                long now = System.currentTimeMillis();
                RopPutMessageResult ropPutMessageResult = (RopPutMessageResult) putMessageResult;
                response.addExtField(ROP_INNER_MESSAGE_ID,
                        JSON.toJSONString(ropPutMessageResult.getPutMessageResults()));

                traceContext.setCode(response.getCode());
                for (PutMessageResult result : ropPutMessageResult.getPutMessageResults()) {
                    traceContext.setOffset(result.getOffset());
                    traceContext.setMsgId(result.getMsgId());
                    traceContext.setOffsetMsgId(result.getOffsetMsgId());
                    traceContext.setPulsarMsgId(result.getPulsarMsgId());
                    traceContext.setEndTime(now);
                    traceContext.setDuration(now - traceContext.getPersistStartTime());
                    TraceManager.get().tracePersist(traceContext);
                }
            }

            doResponse(ctx, request, response);

            // execute send message hook
            executeSendMessageHookAfter(response, sendMessageContext);

            // Trace point:/rop/put finish
            if (traceContext != null && !traceContext.isFromProxy()
                    && putMessageResult instanceof RopPutMessageResult) {
                long now = System.currentTimeMillis();
                RopPutMessageResult ropPutMessageResult = (RopPutMessageResult) putMessageResult;

                traceContext.setCode(response.getCode());
                for (PutMessageResult result : ropPutMessageResult.getPutMessageResults()) {
                    traceContext.setOffset(result.getOffset());
                    traceContext.setMsgId(result.getMsgId());
                    traceContext.setMsgKey(result.getMsgKey());
                    traceContext.setTags(result.getMsgTag());
                    traceContext.setPartitionId(result.getPartition());
                    traceContext.setOffsetMsgId(result.getOffsetMsgId());
                    traceContext.setPulsarMsgId(result.getPulsarMsgId());
                    traceContext.setEndTime(now);
                    traceContext.setDuration(now - traceContext.getPutStartTime());
                    TraceManager.get().tracePut(traceContext);
                }
            }

        }
    }

    /**
     * Send message back callback.
     */
    public class SendMessageBackCallback implements PutMessageCallback {

        private final RemotingCommand response;
        private final RemotingCommand request;
        private final ChannelHandlerContext ctx;
        private final ConsumerSendMsgBackRequestHeader requestHeader;
        private final MessageExt msgExt;

        public SendMessageBackCallback(RemotingCommand response, RemotingCommand request,
                ChannelHandlerContext ctx, ConsumerSendMsgBackRequestHeader requestHeader,
                MessageExt msgExt) {
            this.response = response;
            this.request = request;
            this.ctx = ctx;
            this.requestHeader = requestHeader;
            this.msgExt = msgExt;
        }

        public void callback(org.apache.rocketmq.store.PutMessageResult putMessageResult) {
            try {
                if (putMessageResult != null) {
                    if (putMessageResult.getPutMessageStatus() == PutMessageStatus.PUT_OK) {
                        String backTopic = msgExt.getTopic();
                        String correctTopic = msgExt.getProperty(MessageConst.PROPERTY_RETRY_TOPIC);
                        if (correctTopic != null) {
                            backTopic = correctTopic;
                        }

                        brokerController.getBrokerStatsManager().incSendBackNums(requestHeader.getGroup(), backTopic);

                        response.setCode(ResponseCode.SUCCESS);
                        response.setRemark(null);
                    } else {
                        response.setCode(ResponseCode.SYSTEM_ERROR);
                        response.setRemark(putMessageResult.getPutMessageStatus().name());
                    }
                } else {
                    response.setCode(ResponseCode.SYSTEM_ERROR);
                    response.setRemark("putMessageResult is null");
                }
            } catch (Exception e) {
                log.error("SendMessageBackCallback callback failed.", e);
                response.setCode(ResponseCode.SYSTEM_ERROR);
                response.setRemark("execute callback failed");
            }
            doResponse(ctx, request, response);
        }
    }
}<|MERGE_RESOLUTION|>--- conflicted
+++ resolved
@@ -306,13 +306,8 @@
 
             int maxReconsumeTimes = subscriptionGroupConfig.getRetryMaxTimes();
             if (request.getVersion() >= MQVersion.Version.V3_4_9.ordinal()) {
-<<<<<<< HEAD
-                maxReconsumeTimes = requestHeader.getMaxReconsumeTimes() != null ?
-                        requestHeader.getMaxReconsumeTimes() : maxReconsumeTimes;
-=======
                 maxReconsumeTimes = requestHeader.getMaxReconsumeTimes() != null
                         ? requestHeader.getMaxReconsumeTimes() : maxReconsumeTimes;
->>>>>>> e5a07baf
             }
             int reconsumeTimes = requestHeader.getReconsumeTimes() == null ? 0 : requestHeader.getReconsumeTimes();
             if (reconsumeTimes >= maxReconsumeTimes) {
@@ -393,9 +388,9 @@
                     sendMessageContext, queueIdInt);
         } else {
             try {
-<<<<<<< HEAD
                 PulsarMessageStore pulsarMessageStore = this
-                        .getServerCnxMsgStore(ctx, requestHeader.getProducerGroup());
+                        .getServerCnxMsgStore(ctx,
+                                CommonUtils.getInnerProducerGroupName(request, requestHeader.getProducerGroup())));
                 if (traceContext != null) {
                     traceContext.setPersistStartTime(System.currentTimeMillis());
                 }
@@ -404,16 +399,6 @@
                         requestHeader.getProducerGroup(),
                         new SendMessageCallback(response, request, msgInner, responseHeader,
                                 sendMessageContext, ctx, queueIdInt, traceContext));
-=======
-                this.getServerCnxMsgStore(ctx,
-                        CommonUtils.getInnerProducerGroupName(request, requestHeader.getProducerGroup()))
-                        .putMessage(CommonUtils.getPulsarPartitionIdByRequest(request),
-                                msgInner,
-                                requestHeader.getProducerGroup(),
-                                new SendMessageCallback(response, request, msgInner, responseHeader,
-                                        sendMessageContext,
-                                        ctx, queueIdInt));
->>>>>>> e5a07baf
                 return null;
             } catch (Exception e) {
                 log.warn("[{}] sendMessage failed", requestHeader.getTopic(), e);
@@ -580,8 +565,8 @@
         MessageAccessor.putProperty(messageExtBatch, MessageConst.PROPERTY_CLUSTER, clusterName);
 
         try {
-<<<<<<< HEAD
-            PulsarMessageStore pulsarMessageStore = this.getServerCnxMsgStore(ctx, requestHeader.getProducerGroup());
+            PulsarMessageStore pulsarMessageStore = this.getServerCnxMsgStore(ctx,
+                    CommonUtils.getInnerProducerGroupName(request, requestHeader.getProducerGroup()));
             if (traceContext != null) {
                 traceContext.setPersistStartTime(System.currentTimeMillis());
             }
@@ -591,16 +576,6 @@
                     new SendMessageCallback(response, request, messageExtBatch, responseHeader,
                             sendMessageContext,
                             ctx, queueIdInt, traceContext), traceContext != null);
-=======
-            this.getServerCnxMsgStore(ctx,
-                    CommonUtils.getInnerProducerGroupName(request, requestHeader.getProducerGroup()))
-                    .putMessages(CommonUtils.getPulsarPartitionIdByRequest(request),
-                            messageExtBatch,
-                            requestHeader.getProducerGroup(),
-                            new SendMessageCallback(response, request, messageExtBatch, responseHeader,
-                                    sendMessageContext,
-                                    ctx, queueIdInt));
->>>>>>> e5a07baf
             return null;
         } catch (Exception e) {
             log.warn("[{}] sendBatchMessage failed", requestHeader.getTopic(), e);
